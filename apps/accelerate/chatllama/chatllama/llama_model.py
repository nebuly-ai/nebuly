--- conflicted
+++ resolved
@@ -19,17 +19,10 @@
     RowParallelLinear,
     ColumnParallelLinear,
 )
-<<<<<<< HEAD
 from torch import nn
 from transformers import AutoTokenizer
 
 from llama import Tokenizer
-=======
-
-# All code imported from llama is owned by Meta and used here with no
-# modification
-from llama import ModelArgs, Tokenizer
->>>>>>> bda07951
 from llama.generation import sample_top_p
 
 
@@ -437,15 +430,10 @@
 class Transformer(nn.Module):
     """This class is a modification of the Transformer class implemented in
     the LLaMA repo. The class has been modified for training, since the
-<<<<<<< HEAD
-    original one just supports inference.
-    """
-=======
     original one just supports inference. The generate method was inspired by
     the generate function you can find in `llama.generation`.
     """
 
->>>>>>> bda07951
     def __init__(self, params: ModelArgs):
         super().__init__()
         
@@ -656,7 +644,6 @@
     use_fairscale: bool,
     max_batch_size: int = 32,
 ) -> Tuple[Transformer, HFLikeTokenizer]:
-<<<<<<< HEAD
     
     # test the model with hf tokenizer
     test = True
@@ -683,17 +670,4 @@
         model = Transformer(model_args).cuda()
         tokenizer = HFLikeTokenizer(tokenizer)
         
-=======
-    checkpoint, params = load_checkpoints(ckpt_dir, local_rank, world_size)
-    model_args: ModelArgs = ModelArgs(
-        max_seq_len=1024, max_batch_size=max_batch_size, **params
-    )
-    tokenizer = Tokenizer(model_path=tokenizer_path)
-    model_args.vocab_size = tokenizer.n_words
-    torch.set_default_tensor_type(torch.cuda.HalfTensor)
-    model = Transformer(model_args)
-    torch.set_default_tensor_type(torch.FloatTensor)
-    model.load_state_dict(checkpoint, strict=False)
-    tokenizer = HFLikeTokenizer(tokenizer)
->>>>>>> bda07951
     return model, tokenizer