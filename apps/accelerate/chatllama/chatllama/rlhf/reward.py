--- conflicted
+++ resolved
@@ -21,9 +21,6 @@
     """
 
     def __init__(self, config: ConfigReward) -> None:
-<<<<<<< HEAD
-        super().__init__(config)
-=======
         super().__init__()
 
         # store config
@@ -124,7 +121,6 @@
             yield p
         for p in self.head.parameters():
             yield p
->>>>>>> 92fc131d
 
     @beartype
     def forward(
