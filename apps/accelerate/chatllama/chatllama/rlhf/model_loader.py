import os
import shutil

from beartype.typing import Union, Optional, Tuple

from chatllama.rlhf.config import (
    Config,
    ConfigActor,
    ConfigCritic,
    ConfigReward,
)
from chatllama.rlhf.model_list import hf_models
from chatllama.rlhf.utils import my_logger

ConfigType = Union[Config, ConfigActor, ConfigCritic, ConfigReward]



class ModelLoader:
    """Class to load and save models and their checkpoints during training."""

    def __init__(
        self,
    ) -> None:
        pass

    @staticmethod
    def get_training_stats_path(config: ConfigType) -> str:
        """Method to get the path to the training stats file. Used when saving

        Args:
            config (ConfigType): the config object
        """
        model_folder, model_name, path = ModelLoader.get_model_path(
            config, is_checkpoint=True
        )
        stat_path = os.path.join(model_folder, "training_stats.json")
        return stat_path

    @staticmethod
    def look_for_last_checkpoint(
        model_folder: str,
        model_name: str,
    ) -> Optional[str]:
        """Method to look for the last checkpoint in the model folder
        checkpoint are saved as {model_name}_epoch_{current_epoch}.pt

        Args:
            model_folder (str): the folder where the checkpoints are saved
            model_name (str): the name of the model
        """
        # remove .pt to model name
        model_name = model_name.split(".")[0]
        checkpoints = [
            f for f in os.listdir(model_folder) if f.startswith(model_name)
        ]
        if len(checkpoints) == 0:
            return None
        else:
            checkpoints = sorted(checkpoints)
            # get last checkpoint
            last_checkpoint = checkpoints[-1]
            return last_checkpoint

    @staticmethod
    def look_for_checkpoint_by_name(
        model_folder: str,
        checkpoint_name: str,
    ) -> Optional[str]:
        """Method to look for a particular checkpoint in the model folder
        checkpoint are saved as
        {model_name}_epoch_{current_epoch}_steps_{current_steps}.pt

        Args:
            model_folder (str): the folder where the checkpoints are saved
            checkpoint_name (str): the name of the checkpoint
        """
        # look for a file named checkpoint_name in the model folder
        path = os.path.join(model_folder, checkpoint_name)
        if os.path.exists(path):
            return checkpoint_name
        else:
            return None

    @staticmethod
    def get_checkpoint_name(config: ConfigType) -> str:
        if isinstance(config, Config):
            return config.trainer.checkpoint_name
        else:
            return config.checkpoint_name

    @classmethod
    def get_base_model_folder_from_config(cls, config: ConfigType) -> str:
        if isinstance(config, ConfigActor) or isinstance(config, ConfigReward):
            return config.model_folder
        elif isinstance(config, Config):
            return config.actor.model_folder
        else:
            raise my_logger.error(
                ValueError,
                "Config type not recognized during saving or loading"
            )

    @staticmethod
    def get_model_type_from_config(config: ConfigType) -> str:
        if isinstance(config, ConfigReward):
            # here use ad-hoc flag from config to distinguish between
            #  reward and critic
            if config.is_reward:
                return "reward"
            else:
                return "critic"
        elif isinstance(config, ConfigActor):
            return "actor"
        elif isinstance(config, Config):
            return "actor_rl"

    @classmethod
    def get_model_name_from_config(cls, config: ConfigType) -> str:
        model_name = None
        if isinstance(config, Config):
            model_name = config.actor.model
        elif isinstance(config, ConfigReward) or isinstance(
            config, ConfigActor
        ):
            model_name = config.model
        if model_name in hf_models:
            return os.path.split(model_name)[-1]
        if model_name is None:
            raise my_logger.error(
                ValueError,
                "Model name not found"
                )
        return model_name

    @staticmethod
    def delete_old_checkpoints(
        model_folder: str, model_name: str, n_ckp_to_keep: int = 5
    ):
        """Method to discard old checkpoints, keeping only the last
        n_ckp_to_keep

        Args:
            model_folder (str): the folder where the checkpoints are saved
            model_name (str): the name of the model
            n_ckp_to_keep (int): the number of checkpoints to keep
        """

        # remove .pt to model name
        model_name = model_name.split(".")[0]
        checkpoints = [
            f for f in os.listdir(model_folder) if f.startswith(model_name)
        ]
        if len(checkpoints) == 0:
            return
        else:
            checkpoints = sorted(checkpoints)
            # check if the number of checkpoint is greater than 5
            if len(checkpoints) > n_ckp_to_keep:
                for c in checkpoints[:-n_ckp_to_keep]:
                    checkpoint_path = os.path.join(model_folder, c)
                    my_logger.info(f"Deleting {checkpoint_path}")
                    os.remove(checkpoint_path)

    @classmethod
    def get_model_path(
        cls,
        config: ConfigType,
        is_checkpoint: bool = False,
        current_epoch: Optional[int] = None,
        current_step: Optional[int] = None,
        max_epochs: int = 1_000_000_000,
        max_steps: int = 1_000_000_000,
    ) -> Tuple[str, str, Optional[str]]:
        """Method to get the path to the right model file. Used when saving
        the model.
        The hierarchy of the model folder is:
        -- model_folder: here store the models trained, for each type of model
                        there is a dedicated folder
            -- actor
            -- critic
            -- reward
            -- actor_rl
            -- checkpoints: here store the checkpoints during training, for
                            each type of model there is a dedicated folder
                -- actor
                -- critic
                -- reward
                -- actor_rl

        Args:
            config (ConfigType): the config object, contains info of the model
            is_checkpoint (bool): if True, the path is for a checkpoint
            current_epoch (Optional[int]): the current epoch, used to create
                the checkpoint name. If is_checkpoint is True, and
                current_epoch is None, return just the folder and the simple
                model name for the possible checkpoint.
            current_step (Optional[int]): the current step, used to create
                the checkpoint name.
            max_epochs (Optional[int]): the maximum number of epochs, used to
                create the checkpoint name.
            max_steps (Optional[int]): the maximum number of steps, used to
                create the checkpoint name.

        Returns:
            model_folder (str): the folder where the model is saved
            model_name (str): the name of the model
            path (Optional[str]): the path to the model. If is_checkpoint is
                True, and current_epoch is None, return None
        """
        model_folder = ModelLoader.get_base_model_folder_from_config(config)

        # Add the checkpoint path if necessary
        if is_checkpoint:
            model_folder = os.path.join(model_folder, "checkpoints")

        # Create the folder for the model type
        #  (Actor, Critic, Reward, Actor_RL)
        model_type = ModelLoader.get_model_type_from_config(config)
        model_folder = os.path.join(model_folder, model_type)

        # Make the path if not exists
        if os.path.exists(model_folder) is False:
<<<<<<< HEAD
            os.makedirs(model_folder)
            my_logger.info(
                f"Model folder does not exist. Creating it: {model_folder}"
                )
=======
            os.makedirs(model_folder, exist_ok=True)
            print(f"Model folder does not exist. Creating it: {model_folder}")
>>>>>>> 71a6c020

        # Create the model name
        model_name = ModelLoader.get_model_name_from_config(config)

        # If is a checkpoint and current epoch are available
        # extend the model name with the epoch, if none epoch is provided
        # just return the simple model name
        if is_checkpoint and current_epoch is not None:
            # number of characters to store the checkpoints
            n_char = max(len(str(max_epochs)), len(str(max_steps))) + 1
            # create the string epoch such that it is always the same length
            # equalt to n_char (i.e. 00000001) necessary for sorting
            string_epoch = str(current_epoch)
            string_epoch = "0" * (n_char - len(string_epoch)) + string_epoch 
            string_epoch = f"_epoch_{string_epoch}"
            if current_step is not None:
                string_step = str(current_step)
                string_step = "0" * (n_char - len(string_step)) + string_step
                string_step = f"_step_{string_step}"
                model_name = f"{model_name}{string_epoch}{string_step}.pt"
            else:
                model_name = f"{model_name}{string_epoch}.pt"
        else:
            model_name = f"{model_name}.pt"

        # if the epoch is not provided, and it is a checkpoint
        # is impossible to know the path to the file.
        # but we can know the model folder and the model name
        if is_checkpoint and current_epoch is None:
            path = None
        else:
            path = os.path.join(model_folder, model_name)
        return model_folder, model_name, path

    @classmethod
    def check_model_path(
        cls,
        config: ConfigType,
        is_checkpoint: bool = False,
        current_epoch: Optional[int] = None,
        current_step: Optional[int] = None,
    ) -> Optional[int]:
        """Method to check if the model path exists to load models
        or checkpoints.

        Args:
            config (ConfigType): the config object, contains info of the model
            is_checkpoint (bool): if True, the path is for a checkpoint
            current_epoch (Optional[int]): the current epoch.
                is is_checkpoint is True, and current_epoch is None,
                it will look for the last checkpoint and return it.

        Returns:
            path (Optional[str]): the path to the model. If is_checkpoint is
                True, and current_epoch is None, search for the last checkpoint
                and return it. If no checkpoint is found, return None.
            epoch (Optional[int]): the epoch of the checkpoint if an actual
                checkpoint is found. If no checkpoint is found, return None.
        """
        
        model_folder, model_name, path = ModelLoader.get_model_path(
            config,
            is_checkpoint,
            current_epoch,
        )

        # If i am looking for a checkpoint.
        if is_checkpoint and current_epoch is None:
            # If the checkpoint is specified by name use it
            checkpoint_name = ModelLoader.get_checkpoint_name(config)
            if checkpoint_name is not None:
                checkpoint = ModelLoader.look_for_checkpoint_by_name(
                    model_folder, checkpoint_name
                )
            else:
                checkpoint = ModelLoader.look_for_last_checkpoint(
                    model_folder, model_name
                )
            if checkpoint is not None:
                path = os.path.join(model_folder, checkpoint)
                # Get the epoch number from the checkpoint name

        if path is not None:
            if os.path.exists(path) is False:
                path = None

        if path is None:
            if is_checkpoint:
                checkpoint_name = ModelLoader.get_checkpoint_name(config)
                if checkpoint_name is not None:
                    my_logger.info(
                        f"No checkpoint found at {model_folder} "
                        f"with name {config.checkpoint_name}"
                    )
                else:
                    my_logger.info(
                        f"No previous checkpoint found at "
                        f"{model_folder} for {model_name}"
                    )
            else:
                my_logger.info(
                    f"No previous model found at "
                    f"{model_folder} for model {model_name}"
                )
        else:
            if is_checkpoint:
                # the name is modelname_epoch_00000001_step_00000001.pt
                # or modelname_epoch_00000001.pt
                if "_step_" in path:
                    epoch = int(path.split("_epoch_")[-1].split("_")[0])
                    step = int(path.split("_step_")[-1].split(".")[0])
                    my_logger.info(
                        f"Found checkpoint for epoch {epoch + 1},"
                        f" step {step + 1}..."
                    )
                else:
                    epoch = int(path.split("_epoch_")[-1].split(".")[0])
                    my_logger.info(f"Found checkpoint for epoch {epoch + 1} ...")
            else:
                my_logger.info(f"Found model at {path}")
        return path

    @classmethod
    def init_critic_from_reward(cls, config: ConfigCritic) -> None:
        """Method to initialize the critic from the reward model.
        If the critic folder is empty
        """
        
        if config.is_reward is True:
            raise my_logger.error(
                "The config should work for the Critic model,"
                "but the config seems to be for the Reward model"
            )

        # check that the critic folder is empty
        path = ModelLoader.check_model_path(config)
        _, _, critic_path = ModelLoader.get_model_path(config)
        if path is None:
            my_logger.info("Initializing Critic from Reward model...")
            config.is_reward = True
            path = ModelLoader.check_model_path(config)
            if path is not None:
                _, _, reward_path = ModelLoader.get_model_path(config)
                # copy the file in reward_path to critic_path
                shutil.copy(reward_path, critic_path)
                my_logger.success(
                    "Critic Model initialized from Reward model"
                    )
            else:
                my_logger.warning("Critic Model remains uninitialized")
        config.is_reward = False<|MERGE_RESOLUTION|>--- conflicted
+++ resolved
@@ -221,15 +221,10 @@
 
         # Make the path if not exists
         if os.path.exists(model_folder) is False:
-<<<<<<< HEAD
-            os.makedirs(model_folder)
+            os.makedirs(model_folder, exist_ok=True)
             my_logger.info(
                 f"Model folder does not exist. Creating it: {model_folder}"
                 )
-=======
-            os.makedirs(model_folder, exist_ok=True)
-            print(f"Model folder does not exist. Creating it: {model_folder}")
->>>>>>> 71a6c020
 
         # Create the model name
         model_name = ModelLoader.get_model_name_from_config(config)
