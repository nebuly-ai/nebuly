--- conflicted
+++ resolved
@@ -4,11 +4,8 @@
 from collections import deque, namedtuple
 
 import torch
-<<<<<<< HEAD
-=======
 import torch.distributed as dist
 from accelerate import Accelerator
->>>>>>> 92fc131d
 from beartype import beartype
 from beartype.typing import Deque, List, Tuple, Union
 from deepspeed.runtime.engine import DeepSpeedEngine
@@ -166,10 +163,16 @@
         # check if critic must be initialized from reward model
         ModelLoader.init_critic_from_reward(config.critic)
 
-<<<<<<< HEAD
         # now load the critic
         self.critic = CriticModel(config.critic)
-=======
+
+    @beartype
+    def load(self) -> None:
+        """Load the model from the path.
+        This method is not implemented since it relies on actor and critic
+        __init__ methods to perform the loading from their respective paths
+        then loaded.
+
         """
         pass
 
@@ -202,35 +205,8 @@
         # save the model
         print(f"Saving model to {path} ...")
         torch.save(
-            {
-                "model": self.critic.model.state_dict(),
-                "head": self.critic.head.state_dict(),
-            },
+            {"state_dict": self.critic.model.state_dict()},
             path,
-        )
->>>>>>> 92fc131d
-
-    def save_deepspeed(
-        self,
-        model_engine: DeepSpeedEngine,
-        config: ConfigType,
-        client_state: dict = None,
-    ):
-        """Save the deepspeed model_engine to the path
-        This method is implemented to save the actor model as result of RLHF
-        in the folder actor_rl instead of actor.save() method that saves it
-        in the actor folder. Same goes for the critic model.
-        """
-        # get the path to save the actor
-        model_folder, model_name, path = ModelLoader.get_model_path(
-            config=config,
-            is_checkpoint=False,
-        )
-
-        # save the model
-        print(f"Saving model to {path} ...")
-        model_engine.save_checkpoint(
-            save_dir=path, client_state=client_state if client_state else {}
         )
 
     @beartype
@@ -572,8 +548,6 @@
             config.actor, config.reward
         )
 
-<<<<<<< HEAD
-=======
         # eps
         self.eps = 1e-8
 
@@ -663,29 +637,19 @@
             max_steps=0,
         )
 
-        # if the checkpoint already exists remove it.
-        # Deepspeed checkpoints are already directories and will be overwritten
-        if os.path.exists(path) and not self.is_deepspeed_init:
+        # if the checkpoint already exists remove it
+        if os.path.exists(path):
             os.remove(path)
 
         # save the checkpoint
-        actor_checkpoint_dict = {
-            "episode": current_episode,
-            "critic_state_dict": self.actorcritic.critic.state_dict(),
-            "critic_optim_state_dict": self.critic_optimizer.state_dict(),
-        }
-
-        if self.config.actor.deepspeed_enable:
-            # The model and optimizer state dicts are actually already saved
-            # In the deepspeed model engine. But to make sure no depending
-            # methods fail, the states are included in actor_checkpoint_dict.
-            # ATTENTION: If you use deepspeed zero optimization, the client_state
-            # will not be saved
-            self.actor_model_engine.save_checkpoint(
-                save_dir=path, client_state=actor_checkpoint_dict
-            )
-        else:
-            torch.save(actor_checkpoint_dict, path)
+        torch.save(
+            {
+                "episode": current_episode,
+                "critic_state_dict": self.actorcritic.critic.state_dict(),
+                "critic_optim_state_dict": self.critic_optimizer.state_dict(),
+            },
+            path,
+        )
 
         # get the path to save the checkpoint for the actor
         model_folder, model_name, path = ModelLoader.get_model_path(
@@ -696,30 +660,20 @@
             max_steps=0,
         )
 
-        # if the checkpoint already exists remove it.
-        # Deepspeed checkpoints are already directories and will be overwritten
-        if os.path.exists(path) and not self.is_deepspeed_init:
+        # if the checkpoint already exists remove it
+        if os.path.exists(path):
             os.remove(path)
 
         # save the checkpoint
-        critic_checkpoint_dict = {
-            "episode": current_episode,
-            "actor_state_dict": self.actorcritic.actor.state_dict(),
-            "actor_optim_state_dict": self.actor_optimizer.state_dict(),
-            "training_stats": self.training_stats,
-        }
-
-        if self.config.critic.deepspeed_enable:
-            # The model and optimizer state dicts are actually already saved
-            # In the deepspeed model engine. But to make sure no depending
-            # methods fail, the states are included in critic_checkpoint_dict.
-            # ATTENTION: If you use deepspeed zero optimization, the client_state
-            # will not be saved
-            self.critic_model_engine.save_checkpoint(
-                save_dir=path, client_state=critic_checkpoint_dict
-            )
-        else:
-            torch.save(critic_checkpoint_dict, path)
+        torch.save(
+            {
+                "episode": current_episode,
+                "actor_state_dict": self.actorcritic.actor.state_dict(),
+                "actor_optim_state_dict": self.actor_optimizer.state_dict(),
+                "training_stats": self.training_stats,
+            },
+            path,
+        )
 
     @beartype
     def load_checkpoint(
@@ -806,7 +760,6 @@
             )
             return min(critic_episode, actor_episode) + 1
 
->>>>>>> 92fc131d
     @beartype
     def learn(self, memories: Deque[Memory]) -> None:
         """Train the agent-critic model using RL:
@@ -829,48 +782,77 @@
         )
 
         # create dataset from memories
-<<<<<<< HEAD
-        self.train_dataset = ExperienceDataset(memories, device)
-        self.train_dataloader = DataLoader(self.train_dataset, batch_size=batch_size)
-
-        # initialize scheduler 
-        self.scheduler = torch.optim.lr_scheduler.CosineAnnealingWarmRestarts(
-            self.optimizer.actor,
-            T_0=len(self.train_dataset) // batch_size,
-            T_mult=1,
-            eta_min=self.config.trainer.actor_lr * 0.1,
-        )
-
-        # setup deepspeed
-        self.setup_deepspeed()
-        
-        # setup accelerate
-        self.setup_accelerate()
-=======
         dataset = ExperienceDataset(memories, device)
-        if self.is_deepspeed_init:
-            engine = self.actor_model_engine or self.critic_model_engine
-            dataloader = engine.deepspeed_io(dataset)
-        else:
-            dataloader = DataLoader(dataset, batch_size=batch_size)
+        dataloader = DataLoader(dataset, batch_size=batch_size)
 
         # initialize scheduler for actor
         actor_lr = self.config.trainer.actor_lr
-        # This lr_scheduler is not available in deepspeed
-        # see https://deepspeed.readthedocs.io/en/latest/schedulers.html
-        if not self.is_deepspeed_init:
-            self.actor_scheduler = CosineAnnealingWarmRestarts(
-                self.actor_optimizer, T_0=len(dataset), eta_min=actor_lr * 0.1
-            )
+        self.actor_scheduler = CosineAnnealingWarmRestarts(
+            self.actor_optimizer, T_0=len(dataset), eta_min=actor_lr * 0.1
+        )
 
         # initialize scheduler for critic
         critic_lr = self.config.trainer.critic_lr
-        # This lr_scheduler is not available in deepspeed
-        # see https://deepspeed.readthedocs.io/en/latest/schedulers.html
-        if not self.is_deepspeed_init:
-            self.critic_scheduler = CosineAnnealingWarmRestarts(
-                self.critic_optimizer, T_0=len(dataset), eta_min=critic_lr * 0.1
-            )
+        self.critic_scheduler = CosineAnnealingWarmRestarts(
+            self.critic_optimizer, T_0=len(dataset), eta_min=critic_lr * 0.1
+        )
+
+        # initialize deepspeed for actor
+        if self.config.actor.deepspeed_enable:
+            if self.config.actor.deepspeed_config_path is None:
+                raise ValueError(
+                    "DeepSpeed config path is None, but deepspeed is enabled"
+                )
+            if (
+                os.path.exists(self.config.actor.deepspeed_config_path)
+                is False
+            ):
+                raise ValueError(
+                    f"DeepSpeed config path"
+                    f"{self.config.actor.deepspeed_config_path}"
+                    f"does not exist"
+                )
+            (
+                actor_model_engine,
+                self.actor_optimizer,
+                self.dataloader,
+                _,
+            ) = deepspeed.initialize(
+                args=None,
+                model=self.actorcritic.actor,
+                model_parameters=self.actorcritic.actor.parameters(),
+                training_data=dataloader,
+                config=self.config.actor.deepspeed_config_path,
+            )
+            self.actorcritic.actor = actor_model_engine
+
+        # initialize deepspeed for critic
+        if self.config.critic.deepspeed_enable:
+            if self.config.critic.deepspeed_config_path is None:
+                raise ValueError(
+                    "DeepSpeed config path is None, but deepspeed is enabled"
+                )
+            if (
+                os.path.exists(self.config.critic.deepspeed_config_path)
+                is False
+            ):
+                raise ValueError(
+                    f"DeepSpeed config path"
+                    f"{self.config.critic.deepspeed_config_path}"
+                    f"does not exist"
+                )
+            (
+                critic_model_engine,
+                self.critic_optimizer,
+                _,
+                _,
+            ) = deepspeed.initialize(
+                args=None,
+                model=self.actorcritic.critic,
+                model_parameters=self.actorcritic.critic.parameters(),
+                config=self.config.critic.deepspeed_config_path,
+            )
+            self.actorcritic.critic = critic_model_engine
 
         # initialize actor accelerate
         if self.config.actor.accelerate_enable is True:
@@ -901,26 +883,10 @@
                 self.critic_scheduler,
             )
             self.actorcritic.critic = critic_model
->>>>>>> 92fc131d
 
         # train agent-critic
         self.actorcritic.train()
         for epoch in range(epochs):
-<<<<<<< HEAD
-            for k, (
-                states_actor,
-                old_actions,
-                old_values,
-                rewards,
-                old_actions_log_probs,
-                sequences_actor,
-                sequences_mask_actor,
-                sequences_critic,
-                sequences_mask_critic,
-                action_len_actor,
-                action_len_critic,
-            ) in enumerate(self.train_dataloader):
-=======
             for k, batch in enumerate(dataloader):
 
                 (
@@ -936,7 +902,6 @@
                     action_len_actor,
                     action_len_critic,
                 ) = [tensor.to(device) for tensor in batch]
->>>>>>> 92fc131d
 
                 if self.debug:
                     print(
@@ -1022,17 +987,13 @@
                 policy_loss = policy_loss + kl_div_loss
 
                 # check if loss item is NaN
-<<<<<<< HEAD
                 if torch.isnan(policy_loss):
                     raise ValueError("Policy Loss is nan")
-=======
-                if torch.isnan(loss):
-                    raise ValueError("Loss is nan")
 
                 # update actor with loss
                 if self.config.actor.deepspeed_enable:
-                    self.actor_model_engine.backward(loss)
-                    self.actor_model_engine.step()
+                    actor_model_engine.backward(loss)
+                    actor_model_engine.step()
                 elif self.config.actor.accelerate_enable:
                     self.actor_optimizer.zero_grad()
                     actor_accelerator.backward(loss)
@@ -1043,7 +1004,6 @@
                     loss.backward()
                     self.actor_optimizer.step()
                     self.actor_scheduler.step()
->>>>>>> 92fc131d
 
                 # compute value loss
                 # the loss is the distance between the rewards and the values
@@ -1060,35 +1020,16 @@
 
                 if torch.isnan(value_loss):
                     raise ValueError("Value loss is nan")
-<<<<<<< HEAD
-                
-                # Sum the two losses
-                loss = policy_loss + value_loss
-
-                # backward pass
-                if self.deepspeed_enable:
-                    # DeepSpeed backward pass
-                    self.model_engine.backward(loss)
-                    self.model_engine.step()
-                    
-                elif self.accelerate_enable:
-                    # Accelerate backward pass
-                    self.optimizer.zero_grad()
-                    self.accelerator.backward(loss)
-                    self.optimizer.step()
-                    self.scheduler.step()
-=======
 
                 # upate critic
                 if self.config.critic.deepspeed_enable:
-                    self.critic_model_engine.backward(value_loss)
-                    self.critic_model_engine.step()
+                    critic_model_engine.backward(value_loss)
+                    critic_model_engine.step()
                 elif self.config.critic.accelerate_enable:
                     self.critic_optimizer.zero_grad()
                     critic_accelerator.backward(loss)
                     self.critic_optimizer.step()
                     self.critic_scheduler.step()
->>>>>>> 92fc131d
                 else:
                     # PyTorch backward pass
                     self.optimizer.zero_grad()
