--- conflicted
+++ resolved
@@ -362,30 +362,7 @@
         # eps
         self.eps = 1e-8
 
-<<<<<<< HEAD
-        # make models directory
-        if not os.path.exists("./models"):
-            os.mkdir("./models")
-
-        if not os.path.exists(self.config.trainer.checkpoint_folder):
-            os.mkdir(self.config.trainer.checkpoint_folder)
-
-        # consistency check
-        if config.actor.accelerate_enable and config.actor.deepspeed_enable:
-            raise ValueError(
-                "Both DeepSpeed and Accelerate are enabled for the Actor."
-                "Please choose one of them."
-            )
-        # consistency check
-        if config.critic.accelerate_enable and config.critic.deepspeed_enable:
-            raise ValueError(
-                "Both DeepSpeed and Accelerate are enabled for the Critic."
-                "Please choose one of them."
-            )
-
-=======
     @beartype
->>>>>>> d16dfd83
     def save_checkpoint(
         self,
         current_episode: int,
@@ -407,10 +384,6 @@
             {
                 "episode": current_episode,
                 "critic_state_dict": self.actorcritic.critic.state_dict(),
-<<<<<<< HEAD
-                "actor_optim_state_dict": self.actor_optimizer.state_dict(),
-                "critic_optim_state_dict": self.critic_optimizer.state_dict(),
-=======
                 "critic_optim_state_dict": self.critic_optimizer.state_dict(),
             },
             path,
@@ -432,7 +405,6 @@
                 "episode": current_episode,
                 "actor_state_dict": self.actorcritic.actor.state_dict(),
                 "actor_optim_state_dict": self.actor_optimizer.state_dict(),
->>>>>>> d16dfd83
                 "training_stats": self.training_stats,
             },
             path,
@@ -453,13 +425,6 @@
             is_checkpoint=True,
             current_epoch=None,
         )
-<<<<<<< HEAD
-        self.actor_optimizer.load_state_dict(
-            checkpoint["actor_optim_state_dict"]
-        )
-        self.critic_optimizer.load_state_dict(
-            checkpoint["critic_optim_state_dict"]
-=======
         if path is not None:
             print("Loading ...")
             checkpoint = torch.load(path)
@@ -477,7 +442,6 @@
             config=self.config,
             is_checkpoint=True,
             current_epoch=None,
->>>>>>> d16dfd83
         )
         if path is not None:
             print("Loading ...")
@@ -916,13 +880,8 @@
                     )
 
                 # log the memories in the conversation log
-<<<<<<< HEAD
                 for i in range(states_actor.shape[0]):
                     self.conversation_log.add_conversation(
-=======
-                for i in range(states.shape[0]):
-                    self.conversation_log.append(
->>>>>>> d16dfd83
                         inputs[i],
                         completions[i],
                         rewards[i].detach().cpu().item(),
