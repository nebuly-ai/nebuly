import json
import os
import random
from collections import deque, namedtuple

import torch
<<<<<<< HEAD
=======
import torch.distributed as dist
from accelerate import Accelerator
>>>>>>> 87c6d132
from beartype import beartype
from beartype.typing import Deque, List, Tuple, Union
from torch.utils.data import DataLoader, Dataset

from chatllama.rlhf.actor import ActorModel
from chatllama.rlhf.base_model import BaseModel, BaseTrainer
from chatllama.rlhf.config import (
    Config,
    ConfigActor,
    ConfigCritic,
    ConfigReward,
)
from chatllama.rlhf.model_list import hf_models
from chatllama.rlhf.model_loader import ModelLoader
from chatllama.rlhf.reward import RewardModel, CriticModel
from chatllama.rlhf.utils import ConversationLog, my_logger


"""
train()
┌─────────────────────────────┐
│                             │◄─────────────────────────┐
│                             │                          │
│      ┌─────────────┐        │                          │
│      │ user input  │        │                          │ learn()
│      └─────┬───────┘        │             ┌────────────┴─────────────┐
│            │                │             │                          │
│            │                │             │       ┌────────┐         │
│            │                │             │   ┌───│ Update │──┐      │
│            │                │             │   │   └────▲───┘  │      │
│   ┌────────▼────────────┐   │             │   │        │      │      │
│   │  Actor (LLM Model)  │   │             │   │     ┌──┴───┐  │      │
│   └────────┬────────────┘   │             │   │     │ PPO  │  │      │
│            │                │             │   │     └▲────▲┘  │      │
│            │                │             │   │      │    │   │      │
│            │                │             │   │      │    │   │      │
│    ┌───────▼──────┐         │             │ ┌─▼──────┴┐ ┌─┴───▼──┐   │
│    │ Reward Model │         │             │ │  Actor  │ │ Critic │   │
│    └──────────────┘         │             │ └─────────┘ └────────┘   │
│                             │             │                          │
│                             │ x Episodes  └─────────────▲────────────┘
└───────────────┬─────────────┘                           │   x Epochs
                │ store N Examples per Timestep           │  
         ┌──────▼──────┐                                  │
         │             │                                  │
         │  Memories   ├──────────────────────────────────┘
         │             │ (update timesteps x N Examples)
         └─────────────┘
"""  # noqa W291


def change_tokenization(tokens, tokenizer1, tokenizer2):
    """Change the tokenizer of the tokens

    Args:
        tokens (torch.Tensor): Tokens to be changed
        tokenizer1 (transformers.PreTrainedTokenizer): Tokenizer to be changed
        tokenizer2 (transformers.PreTrainedTokenizer): Tokenizer to be
            changed to

    Returns:
        encoded_tokens: Encoded tokens
    """

    # decode tokens
    with torch.no_grad():
        decoded_tokens = [
            tokenizer1.decode(token) for i, token in enumerate(tokens)
        ]

        # remove all the pad tokens
        decoded_tokens = [
            token.replace(tokenizer1.pad_token, "") for token in decoded_tokens
        ]

        # remove all the eos tokens
        decoded_tokens = [
            token.replace(tokenizer1.eos_token, "") for token in decoded_tokens
        ]

        # encode the actions with critic tokenizer
        encoded_tokens = tokenizer2(
            decoded_tokens,
            return_tensors="pt",
            padding=True,
            truncation=True,
        )

    return encoded_tokens


ConfigType = Union[ConfigActor, ConfigReward, ConfigCritic]


@beartype
def check_model_family(config1: ConfigType, config2: ConfigType) -> bool:
    """Check if the model family is the same for the two configs
    the model family is specified in the config.model

    Args:
        config1 (ConfigType): First config
        config2 (ConfigType): Second config

    Returns:
        bool: True if the model family is the same, False otherwise
    """

    # check if both are an hugging face models
    if (config1.model in hf_models) and (config2.model in hf_models):

        # if there is a "/" remove it from the name
        model_name1 = config1.model
        model_name2 = config2.model
        if "/" in model_name1:
            model_name1 = model_name1.split("/")[1]
        if "/" in model_name2:
            model_name2 = model_name2.split("/")[1]

        # check if the model family is the same
        return model_name1.split("-")[0] == model_name2.split("-")[0]

    # check if both are not an hugging face models
    elif (config1.model not in hf_models) and (config2.model not in hf_models):

        # for now they could be only LLaMA models
        return True
    else:
        return False


class ActorCritic(BaseModel):
    """Actor Critic class stores both the actor and the critic models
    and it generates values and action for given sequences during the training
    of the actor.

    Attributes:
        actor (ActorModel): Actor model
        critic (CriticModel): Critic model

    Methods:
        forward: given a sequence returns action logits and values (used
            to evaluate the actor during training)
        generate: given a sequence returns action, action logits, values
            sequences and sequences masks (used to generate new sequences
            during acting phase)
    """

    def __init__(self, config: Config) -> None:
        super().__init__(config)

        # load the actor
        self.actor = ActorModel(config.actor)

        # check if critic must be initialized from reward model
        ModelLoader.init_critic_from_reward(config.critic)

<<<<<<< HEAD
        # now load the critic
        self.critic = CriticModel(config.critic)
=======
        # save the model
        print(f"Saving model to {path} ...")
        torch.save(
            {"state_dict": self.actor.model.state_dict()},
            path,
        )

        # get the path to save the critic model
        model_folder, model_name, path = ModelLoader.get_model_path(
            config=self.config.critic,
            is_checkpoint=False,
        )

        # save the model
        print(f"Saving model to {path} ...")
        torch.save(
            {
                "model": self.critic.model.state_dict(),
                "head": self.critic.head.state_dict(),
            },
            path,
        )
>>>>>>> 87c6d132

    @beartype
    def forward(
        self,
        sequences_actor: torch.Tensor,
        sequences_mask_actor: torch.Tensor,
        sequences_critic: torch.Tensor,
        sequences_mask_critic: torch.Tensor,
        action_len_actor: int,
        action_len_critic: int,
    ) -> Tuple:
        """Given the whole sequences, use the actor forward to get the logits
            for each token in the sequence and the critic forward to get the
            values for each generation step.

        Args:
            sequences_actor (torch.Tensor): Sequences composed of
                [states, actions] for the actor
            sequence_mask_actor (torch.Tensor): Mask for the sequences
                of the actor
            sequences_critic (torch.Tensor): Sequences composed of
                [states, actions] for the critic
            sequences_mask_critic (torch.Tensor): Mask for the sequences
                of the critic
            action_len_actor (int): Length of the actions in the sequences
                for the actor
            action_len_critic (int): Length of the actions in the sequences
                for the critic

        Returns:
            action_logits (torch.Tensor): Logits for the actions in the
                sequences
            values (torch.Tensor): Values for the actions in the sequences
        """

        # use a single forward on the whole sequence
        # to get pi(y | x) and ignore predicted output
        actions_logits = self.actor.forward(
            sequences_actor, sequences_mask_actor
        )

        # use the critic forward to get the values for the actions
        values = self.critic.forward(sequences_critic, sequences_mask_critic)

        # return only logits and values for the actions taken
        real_actions_logits = actions_logits[:, -action_len_actor:, :]
        real_values = values[:, -action_len_critic:]

        return (
            real_actions_logits,
            real_values,
        )

    @torch.no_grad()
    @beartype
    def generate(
        self,
        states_actor: torch.Tensor,
        states_mask_actor: torch.Tensor,
        states_critic: torch.Tensor,
    ) -> Tuple:
        """Generate actions, actions_logits, values and sequences from states

        Args:
            states_actor (torch.Tensor): States for the actor
            states_mask_actor (torch.Tensor): Mask for the states for the
                actor
            states_critic (torch.Tensor): States for the critic

        Returns:
            actions (torch.Tensor): Actions generated from the states
            actions_logits (torch.Tensor): Logits for the actions generated
                from the states (i.e. pi(y | x))
            values (torch.Tensor): Values generated by the critic model
                for the actions generated by the actor (i.e. V(x))
            sequences (torch.Tensor): Sequences generated from the states
                as [states, actions]
        """

        # generate action sequence from the actor
        actions, sequences_actor = self.actor.generate(
            states_actor, states_mask_actor
        )

        # create mask for the actor sequences
        sequences_mask_actor = (
            (sequences_actor != self.actor.tokenizer.pad_token_id)
            .to(sequences_actor.device)
            .long()
            .detach()
        )

        # get the length of the actions
        action_len_actor = actions.shape[1]

        # check if different encoding is needed for the critic
        if self.use_same_tokenizer:
            sequences_critic = sequences_actor
            sequences_mask_critic = sequences_mask_actor
            action_len_critic = action_len_actor
        else:
            encoded_critic = change_tokenization(
                sequences_actor,
                self.actor.tokenizer,
                self.critic.tokenizer,
            )
            # split the encoded_critic in tokens and maks
            sequences_critic = encoded_critic["input_ids"].to(
                sequences_actor.device,
            )
            sequences_mask_critic = (
                encoded_critic["attention_mask"]
                .to(sequences_actor.device)
                .long()
                .detach()
            )

            # compute len of actions for the critic tokenizer
            action_len_critic = states_critic.shape[1]

        # generate actions_logits and values
        actions_logits, values = self.forward(
            sequences_actor,
            sequences_mask_actor,
            sequences_critic,
            sequences_mask_critic,
            action_len_actor,
            action_len_critic,
        )

        return (
            actions,
            actions_logits,
            values,
            sequences_actor,
            sequences_mask_actor,
            sequences_critic,
            sequences_mask_critic,
            action_len_actor,
            action_len_critic,
        )


# structure to store the data for each experience
Memory = namedtuple(
    "Memory",
    [
        "states_actor",
        "actions",
        "values",
        "rewards",
        "actions_log_probs",
        "sequences_actor",
        "sequences_mask_actor",
        "sequences_critic",
        "sequences_mask_critic",
        "action_len_actor",
        "action_len_critic",
    ],
)


class ExperienceDataset(Dataset):
    """Dataset to train the actor-critic models"""

    def __init__(
        self,
        memories: Deque[Memory],
        device: torch.device,
    ) -> None:
        super().__init__()
        self.data = list(memories)

    def __len__(
        self,
    ) -> int:
        return len(self.data)

    def __getitem__(self, idx) -> Tuple:
        # return the idx-th memory element as a tuple of tensors on the device
        item = (
            self.data[idx].states_actor,
            self.data[idx].actions,
            self.data[idx].values,
            self.data[idx].rewards,
            self.data[idx].actions_log_probs,
            self.data[idx].sequences_actor,
            self.data[idx].sequences_mask_actor,
            self.data[idx].sequences_critic,
            self.data[idx].sequences_mask_critic,
            int(self.data[idx].action_len_actor),
            int(self.data[idx].action_len_critic),
        )
        return item


class ExamplesSampler:
    """Store the prompt to be sampled to generate the examples
    read a json file with the following format:
    [
        {
            "user_input" : "",
        } ,
        ...
    ]
    Where:
        user_input: is the input of the user or directly the input of the user
            with the memory preappended (i.e. user_input + memory)
    """

    def __init__(
        self,
        path: str,
    ) -> None:
        self.path = path
        with open(path, "r") as f:
            data = json.load(f)
        self.data = [d["user_input"] for d in data]

    def sample(self, n: int) -> List:
        """Sample n examples from the data

        Args:
            n (int): Number of examples to sample
        """
        return random.sample(self.data, n)


class CustomOptimizer(torch.optim.Optimizer):
    def __init__(self, params_actor, params_critic, lr_actor, lr_critic):
        self.actor = torch.optim.AdamW(params_actor, lr=lr_actor)
        self.critic = torch.optim.AdamW(params_critic, lr=lr_critic)

    def step(self):
        self.actor.step()
        self.critic.step()

    def zero_grad(self):
        self.actor.zero_grad()
        self.critic.zero_grad()


class RLTrainer(BaseTrainer):
    """Train the actor-critic model using RL

    Attributes:
        config (Config): Configuration of the trainer
        debug (bool): Debug mode
        actorcritic (ActorCritic): Actor-critic model
        actor_optim (torch.optim): Optimizer for the actor
        critic_optim (torch.optim): Optimizer for the critic
        actor_scheduler (torch.optim.lr_scheduler): Scheduler for the actor
        critic_scheduler (torch.optim.lr_scheduler): Scheduler for the critic
        reward (RewardModel): Reward model
        training_stats (TrainingStats): Class to store training stats
        conversation_log (ConversationLog): Class to store the conversation
        examples_sampler (ExamplesSampler): Class to sample examples
        eps (float): small epsilon to avoid division by zero

    Methods:
        train: the training loop that calls the learn function after generating
            the experiences.
        learn: Learn from a batch of experiences and update the actor and the
            critic model.
        load_checkpoint: Load the checkpoint of the actor-critic model
        save_checkpoint: Save the checkpoint of the actor-critic model
    """

    def __init__(
        self,
        config: Config,
    ) -> None:

        super().__init__(config)

        # set debug mode
        self.debug = config.trainer.debug

        # initialize actor-critic
        self.actorcritic = ActorCritic(config)

        # initialize actor optimizer
        self.optimizer = CustomOptimizer(
            self.actorcritic.actor.parameters(),
            self.actorcritic.critic.parameters(),
            config.trainer.actor_lr,
            config.trainer.critic_lr,
        )

        # scheduler (defined in the learn() method (i need dataset size))
        self.scheduler = None

        # initialize reward model
        self.reward = RewardModel(config.reward)

        # initialize class to store conversations logs
        model_folder, _, _ = ModelLoader.get_model_path(
            config,
            is_checkpoint=True,
        )
        path = os.path.join(model_folder, "conversations_log.json")
        self.conversation_log = ConversationLog(path)

        # initialize examples sampler
        self.example_sampler = ExamplesSampler(config.trainer.examples_path)

        # check if actor and critic use the same tokenizer
        self.actorcritic.use_same_tokenizer = check_model_family(
            config.actor, config.critic
        )

        # check if actor and reward use the same tokenizer
        self.use_same_tokenizer = check_model_family(
            config.actor, config.reward
        )

<<<<<<< HEAD
=======
        # eps
        self.eps = 1e-8

        # deepspeed initialization
        self.actor_model_engine = None
        self.critic_model_engine = None

        if self.config.actor.deepspeed_enable or self.config.critic.deepspeed_enable:
            deepspeed.init_distributed("nccl")
            self.is_deepspeed_init = True
            os.environ["TOKENIZERS_PARALLELISM"] = "False"

        if self.config.actor.deepspeed_enable:
            (
                self.actor_model_engine,
                self.actorcritic.actor,
                self.actor_optimizer,
            ) = self.initialize_deepspeed_model(
                config=self.config.actor, model=self.actorcritic.actor
            )

        if self.config.critic.deepspeed_enable:
            (
                self.critic_model_engine,
                self.actorcritic.critic,
                self.critic_optimizer,
            ) = self.initialize_deepspeed_model(
                config=self.config.critic, model=self.actorcritic.critic
            )

        if self.config.reward.deepspeed_enable:
            (
                _,
                self.reward,
                _,
            ) = self.initialize_deepspeed_model(
                config=self.config.reward, model=self.reward
            )

    @staticmethod
    def initialize_deepspeed_model(
            config: Union[ConfigActor, ConfigCritic, ConfigReward],
            model: torch.nn.Module,
    ):

        if config.deepspeed_config_path is None:
            raise ValueError("DeepSpeed config path is None, but deepspeed is enabled")
        if os.path.exists(config.deepspeed_config_path) is False:
            raise ValueError(
                f"DeepSpeed config path"
                f"{config.deepspeed_config_path}"
                f"does not exist"
            )
        (model_engine, ds_optimizer, _, _,) = deepspeed.initialize(
            args=None,
            model=model,
            model_parameters=model.parameters(),
            config=config.deepspeed_config_path,
        )
        # model_engine.module has to be returned to make custom methods
        # of Module accessible
        return model_engine, model_engine.module, ds_optimizer

    @beartype
    def save_checkpoint(
        self,
        current_episode: int,
        max_episode: int,
    ) -> None:

        print(f"Saving checkpoint for episode {current_episode+1}..")

        # get the path to save the checkpoint for the critic
        model_folder, model_name, path = ModelLoader.get_model_path(
            config=self.config.critic,
            is_checkpoint=True,
            current_epoch=current_episode,
            max_epochs=max_episode,
            max_steps=0,
        )

        # if the checkpoint already exists remove it
        if os.path.exists(path):
            os.remove(path)

        # save the checkpoint
        torch.save(
            {
                "episode": current_episode,
                "critic_state_dict": self.actorcritic.critic.state_dict(),
                "critic_optim_state_dict": self.critic_optimizer.state_dict(),
            },
            path,
        )

        # get the path to save the checkpoint for the actor
        model_folder, model_name, path = ModelLoader.get_model_path(
            config=self.config,
            is_checkpoint=True,
            current_epoch=current_episode,
            max_epochs=max_episode,
            max_steps=0,
        )

        # if the checkpoint already exists remove it
        if os.path.exists(path):
            os.remove(path)

        # save the checkpoint
        torch.save(
            {
                "episode": current_episode,
                "actor_state_dict": self.actorcritic.actor.state_dict(),
                "actor_optim_state_dict": self.actor_optimizer.state_dict(),
                "training_stats": self.training_stats,
            },
            path,
        )

    @beartype
    def load_checkpoint(
        self,
    ) -> int:

        critic_episode = -1
        actor_episode = -1

        # check if there are some checkpoint for the critic
        print("Looking for checkpoints...")
        path = ModelLoader.check_model_path(
            config=self.config.critic,
            is_checkpoint=True,
            current_epoch=None,
        )

        # if there are checkpoint
        if path is not None:

            # load the critic checkpoint
            print("Loading ...")
            try:
                checkpoint = torch.load(path)
            except Exception:
                print(
                    "Checkpoint of critic corrupted!"
                    "Try to remove the last checkpoint."
                    "Now Starting from episode 0"
                )
                return 0

            # load checkpoint into model
            critic_episode = checkpoint["episode"]
            self.actorcritic.critic.load_state_dict(
                checkpoint["critic_state_dict"]
            )
            self.critic_optimizer.load_state_dict(
                checkpoint["critic_optim_state_dict"]
            )

        # check if there are checkpoints for the actor
        print("Looking for checkpoints...")
        path = ModelLoader.check_model_path(
            config=self.config,
            is_checkpoint=True,
            current_epoch=None,
        )

        # if there are some checkpoints
        if path is not None:

            # load the actor checkpoint
            print("Loading ...")
            try:
                checkpoint = torch.load(path)
            except Exception:
                print(
                    "Checkpoint of actor corrupted!"
                    "Try to remove the last checkpoint."
                    "Now Starting from episode 0"
                )
                return 0

            # load checkpoint into the model
            actor_episode = checkpoint["episode"]
            self.actorcritic.actor.load_state_dict(
                checkpoint["actor_state_dict"]
            )
            self.actor_optimizer.load_state_dict(
                checkpoint["actor_optim_state_dict"]
            )
            self.training_stats = checkpoint["training_stats"]

        # check if there are some discrepancies between the checkpoints
        if critic_episode == actor_episode:
            # all ok start from next episode
            return critic_episode + 1
        else:
            print(
                f"There are some discrepancies between the checkpoints"
                f"of actor and critic \nactor episode: {actor_episode}"
                f"\n critic episode: {critic_episode}\n"
            )
            return min(critic_episode, actor_episode) + 1

>>>>>>> 87c6d132
    @beartype
    def learn(self, memories: Deque[Memory]) -> None:
        """Train the agent-critic model using RL:
        - for each batch of episodes, compute action logits and values
        - then compare action logits probs with memories one and values with
            rewards to compute the PPO loss and update the actor-critic model
        """
        my_logger.info("Start to Learn...")

        # get parameters
        epochs = self.config.trainer.epochs
        actor_eps_clip = self.config.trainer.actor_eps_clip
        critic_eps_clip = self.config.trainer.critic_eps_clip
        beta_s = self.config.trainer.beta_s
        batch_size = self.config.trainer.batch_size
        device = (
            torch.device(f"cuda:{dist.get_rank()}")
            if self.is_deepspeed_init
            else self.config.trainer.device
        )

        # create dataset from memories
<<<<<<< HEAD
        self.train_dataset = ExperienceDataset(memories, device)
        self.train_dataloader = DataLoader(
            self.train_dataset, batch_size=batch_size
        )

        # initialize scheduler
        self.scheduler = torch.optim.lr_scheduler.CosineAnnealingWarmRestarts(
            self.optimizer.actor,
            T_0=len(self.train_dataset) // batch_size,
            T_mult=1,
            eta_min=self.config.trainer.actor_lr * 0.1,
        )

        # setup deepspeed
        self.setup_deepspeed()

        # setup accelerate
        self.setup_accelerate()
=======
        dataset = ExperienceDataset(memories, device)
        if self.is_deepspeed_init:
            engine = self.actor_model_engine or self.critic_model_engine
            dataloader = engine.deepspeed_io(dataset)
        else:
            dataloader = DataLoader(dataset, batch_size=batch_size)

        # initialize scheduler for actor
        actor_lr = self.config.trainer.actor_lr
        # This lr_scheduler is not available in deepspeed
        # see https://deepspeed.readthedocs.io/en/latest/schedulers.html
        if not self.is_deepspeed_init:
            self.actor_scheduler = CosineAnnealingWarmRestarts(
                self.actor_optimizer, T_0=len(dataset), eta_min=actor_lr * 0.1
            )

        # initialize scheduler for critic
        critic_lr = self.config.trainer.critic_lr
        # This lr_scheduler is not available in deepspeed
        # see https://deepspeed.readthedocs.io/en/latest/schedulers.html
        if not self.is_deepspeed_init:
            self.critic_scheduler = CosineAnnealingWarmRestarts(
                self.critic_optimizer, T_0=len(dataset), eta_min=critic_lr * 0.1
            )

        # initialize actor accelerate
        if self.config.actor.accelerate_enable is True:
            actor_accelerator = Accelerator()
            (
                actor_model,
                self.actor_optimizer,
                self.train_dataloader,
                self.actor_scheduler,
            ) = actor_accelerator.prepare(
                self.actorcritic.actor,
                self.actor_optimizer,
                self.train_dataloader,
                self.actor_scheduler,
            )
            self.actorcritic.actor = actor_model

        # initialize critic accelerate
        if self.config.critic.accelerate_enable is True:
            critic_accelerator = Accelerator()
            (
                critic_model,
                self.critic_optimizer,
                self.critic_scheduler,
            ) = critic_accelerator.prepare(
                self.actorcritic.critic,
                self.critic_optimizer,
                self.critic_scheduler,
            )
            self.actorcritic.critic = critic_model
>>>>>>> 87c6d132

        # train agent-critic
        self.actorcritic.train()
        for epoch in range(epochs):
<<<<<<< HEAD
            for k, (
                states_actor,
                old_actions,
                old_values,
                rewards,
                old_actions_log_probs,
                sequences_actor,
                sequences_mask_actor,
                sequences_critic,
                sequences_mask_critic,
                action_len_actor,
                action_len_critic,
            ) in enumerate(self.train_dataloader):
=======
            for k, batch in enumerate(dataloader):

                (
                    states_actor,
                    old_actions,
                    old_values,
                    rewards,
                    old_actions_log_probs,
                    sequences_actor,
                    sequences_mask_actor,
                    sequences_critic,
                    sequences_mask_critic,
                    action_len_actor,
                    action_len_critic,
                ) = [tensor.to(device) for tensor in batch]

                if self.debug:
                    print(
                        f"#########################################"
                        f" batch from memories {k} \n "
                        f"#########################################"
                        f"states_actor {states_actor.shape} \n"
                        f"old_actions {old_actions.shape} \n"
                        f"old_values {old_values.shape} \n"
                        f"rewards {rewards.shape} \n"
                        f"old_actions_log_probs "
                        f"{old_actions_log_probs.shape}\n"
                        f"sequences_actor {sequences_actor.shape} \n"
                        f"sequences_mask_actor "
                        f"{sequences_mask_actor.shape} \n"
                        f"sequences_critic {sequences_critic.shape} \n"
                        f"sequences_mask_critic "
                        f"{sequences_mask_critic.shape} \n"
                        f"action_len_actor {action_len_actor} \n"
                        f"action_len_critic {action_len_critic} \n"
                        f"#########################################"
                    )
>>>>>>> 87c6d132

                # get actor critic new probabilities and values
                actions_logits, values = self.actorcritic.forward(
                    sequences_actor,
                    sequences_mask_actor,
                    sequences_critic,
                    sequences_mask_critic,
                    action_len_actor.item(),
                    action_len_critic.item(),
                )

                # get action log prob
                actions_prob = (
                    torch.softmax(actions_logits, dim=-1).max(dim=-1).values
                )
                actions_log_prob = torch.log(actions_prob + self.eps)

                # compute entropy
                entropies = (actions_prob * actions_log_prob).sum(dim=-1)

                # compute KL divergence
                kl_div_loss = (
                    (actions_prob * (old_actions_log_probs - actions_log_prob))
                    .sum(dim=-1)
                    .mean()
                )

                # compute ratios
                ratios = (actions_log_prob - old_actions_log_probs).exp()

                # compute PPO loss
                if check_model_family(self.config.actor, self.config.critic):
                    # compute discounted rewards as in TRL
                    gamma = self.config.trainer.gamma_discounted
                    discounted_rewards = torch.zeros_like(old_values)
                    for i in range(discounted_rewards.shape[1]):
                        for j in range(i, discounted_rewards.shape[1]):
                            discounted_rewards[:, i] += (
                                gamma ** (j - i) * rewards[:, j]
                            )

                    advantages = (
                        discounted_rewards - old_values
                    )  # TRL has opposite sign for old values
                    advantages = (advantages - advantages.mean(dim=-1)) / (
                        advantages.std() + self.eps
                    )

                    surr1 = advantages * ratios
                else:
                    advantages = rewards - old_values[:, -1]
                    surr1 = advantages * ratios

                surr2 = (
                    torch.clamp(ratios, 1 - actor_eps_clip, 1 + actor_eps_clip)
                    * advantages
                )

                policy_loss = -torch.min(surr1, surr2) - beta_s * entropies
                policy_loss = policy_loss.mean()
                policy_loss = policy_loss + kl_div_loss

                # check if loss item is NaN
<<<<<<< HEAD
                if torch.isnan(policy_loss):
                    raise my_logger.error(
                        ValueError,
                        "Policy Loss is nan",
                    )
=======
                if torch.isnan(loss):
                    raise ValueError("Loss is nan")

                # update actor with loss
                if self.config.actor.deepspeed_enable:
                    self.actor_model_engine.backward(loss)
                    self.actor_model_engine.step()
                elif self.config.actor.accelerate_enable:
                    self.actor_optimizer.zero_grad()
                    actor_accelerator.backward(loss)
                    self.actor_optimizer.step()
                    self.actor_scheduler.step()
                else:
                    self.actor_optimizer.zero_grad()
                    loss.backward()
                    self.actor_optimizer.step()
                    self.actor_scheduler.step()
>>>>>>> 87c6d132

                # compute value loss
                # the loss is the distance between the rewards and the values
                # I want this distance to be small so that values are
                # representative of the rewards, for this reason i took the
                # maximum between the two.
                # The clip is limiting the slew-rate of values_loss_clipped
                value_loss_clipped = old_values + (values - old_values).clamp(
                    -critic_eps_clip, critic_eps_clip
                )
                value_loss1 = (value_loss_clipped - rewards) ** 2
                value_loss2 = (values - rewards) ** 2
                value_loss = torch.max(value_loss1, value_loss2).mean()

                if torch.isnan(value_loss):
<<<<<<< HEAD
                    raise my_logger.error(ValueError, "Value loss is nan")

                # Sum the two losses
                loss = policy_loss + value_loss

                # backward pass
                if self.deepspeed_enable:
                    # DeepSpeed backward pass
                    self.model_engine.backward(loss)
                    self.model_engine.step()

                elif self.accelerate_enable:
                    # Accelerate backward pass
                    self.optimizer.zero_grad()
                    self.accelerator.backward(loss)
                    self.optimizer.step()
                    self.scheduler.step()
=======
                    raise ValueError("Value loss is nan")

                # upate critic
                if self.config.critic.deepspeed_enable:
                    self.critic_model_engine.backward(value_loss)
                    self.critic_model_engine.step()
                elif self.config.critic.accelerate_enable:
                    self.critic_optimizer.zero_grad()
                    critic_accelerator.backward(loss)
                    self.critic_optimizer.step()
                    self.critic_scheduler.step()
>>>>>>> 87c6d132
                else:
                    # PyTorch backward pass
                    self.optimizer.zero_grad()
                    value_loss.backward()
                    self.optimizer.step()
                    self.scheduler.step()

                # append the losses to the training stats
                self.append_training_stats(
                    training_loss=loss.detach().cpu().item(),
                    value_loss=value_loss.detach().cpu().item(),
                )

                # print iteration info
                my_logger.info(
                    f"Epoch {epoch+1}/{epochs}",
                    f"Step "
                    f"{k+1}/{int(len(self.train_dataloader) / batch_size)}",
                    f"Loss {loss.detach().cpu().item():.4f}",
                    f"Value Loss {value_loss.detach().cpu().item():.4f}",
                )

        self.actorcritic.eval()
        my_logger.info("End Learning")

    def train(
        self,
    ) -> None:

        my_logger.success("Start RL Training")

        # initialize settings
        num_episodes = self.config.trainer.num_episodes
        max_timesteps = self.config.trainer.max_timesteps
        num_examples = self.config.trainer.num_examples
        update_timesteps = self.config.trainer.update_timesteps
        batch_size = self.config.trainer.batch_size
        checkpoint_steps = self.config.trainer.checkpoint_steps
        device = (
            torch.device(f"cuda:{dist.get_rank()}")
            if self.is_deepspeed_init
            else self.config.trainer.device
        )

        # number of elements that the memories should contain when learning
        number_of_memories_per_learn_iteration = (
            num_examples * update_timesteps
        )

        # the number of memories must be a multiple of the batch size
        assert (
            number_of_memories_per_learn_iteration % batch_size == 0
        ), "The number of memories must be a multiple of the batch size"

        # the total number of timesteps done in the train() are
        total_number_of_timesteps = num_episodes * max_timesteps

        # the total timesteps done should be a multiple of the update timesteps
        assert total_number_of_timesteps % update_timesteps == 0, (
            "The number of timesteps (num_episodes*max_timesteps)"
            "must be a multiple of the update_timesteps"
        )

        # initialize memories
        memories = deque([])

        # load checkpoint
        start_episode, _ = self.load_checkpoint()

        # if it is a new training from the start clear the conversation log
        if start_episode == 0:
            self.conversation_log.clear()

        # initialize counters
        cnt_timesteps = 0
        cnt_learn_iter = 0

        # loop over episodes and timesteps
        self.actorcritic.eval()
        for episode in range(start_episode, num_episodes):
            for timestep in range(max_timesteps):

                # print the iteration info
                my_logger.info(
                    f"Episode: {episode + 1}/{num_episodes}, "
                    f"Timestep: {timestep + 1}/{max_timesteps}",
                    f"Learning Cnt: {cnt_timesteps + 1}/{update_timesteps}",
                )

                # counter used to count timesteps into memory
                cnt_timesteps += 1

                # sample num_examples examples from  example dataset
                inputs = self.example_sampler.sample(num_examples)

                # tokenize examples for the actor
                tok_inputs_act = self.actorcritic.actor.tokenizer(
                    inputs, padding=True, return_tensors="pt", truncation=True
                )

                # states are [batch_size, seq_len_of_states]
                states_actor = tok_inputs_act["input_ids"].to(device)
                states_mask_actor = tok_inputs_act["attention_mask"].to(device)

                # tokenize examples for the critic
                tok_inputs_crt = self.actorcritic.critic.tokenizer(
                    inputs, padding=True, return_tensors="pt", truncation=True
                )

                # states are [batch_size, seq_len_of_states]
                states_critic = tok_inputs_crt["input_ids"].to(device)

                # generate sequences of actions and values
                if self.accelerate_enable:
                    (
                        actions,
                        actions_logits,
                        values,
                        sequences_actor,
                        sequences_mask_actor,
                        sequences_critic,
                        sequences_mask_critic,
                        action_len_actor,
                        action_len_critic,
                    ) = self.actorcritic.module.generate(
                        states_actor, states_mask_actor, states_critic
                    )
                else:
                    (
                        actions,
                        actions_logits,
                        values,
                        sequences_actor,
                        sequences_mask_actor,
                        sequences_critic,
                        sequences_mask_critic,
                        action_len_actor,
                        action_len_critic,
                    ) = self.actorcritic.generate(
                        states_actor, states_mask_actor, states_critic
                    )

                # compute action log probs
                action_prob = (
                    torch.softmax(actions_logits, dim=-1).max(dim=-1).values
                )
                actions_log_probs = torch.log(action_prob + self.eps)

                # get tokenized sequence for the reward models
                if self.use_same_tokenizer:
                    reward_sequence = sequences_actor
                    reward_mask = sequences_mask_actor
                elif check_model_family(
                    self.config.critic, self.config.reward
                ):
                    reward_sequence = sequences_critic
                    reward_mask = sequences_mask_critic
                else:
                    if self.accelerate_enable:
                        tokenized_responses = change_tokenization(
                            sequences_actor,
                            self.actorcritic.module.actor.tokenizer,
                            self.reward.tokenizer,
                        )
                    else:
                        tokenized_responses = change_tokenization(
                            sequences_actor,
                            self.actorcritic.actor.tokenizer,
                            self.reward.tokenizer,
                        )
                    # get tokens and mask
                    reward_sequence = tokenized_responses["input_ids"].to(
                        device
                    )
                    reward_mask = tokenized_responses["attention_mask"].to(
                        device
                    )

                # compute rewards
                rewards = self.reward.forward(
                    reward_sequence,
                    reward_mask,
                )

                rewards = rewards[:, -action_len_critic:]
                reward = rewards[:, -1]

                # store memories of the episode / timestep
                for i in range(states_actor.shape[0]):
                    memories.append(
                        Memory(
                            states_actor[i, :].detach().cpu(),
                            actions[i, :].detach().cpu(),
                            values[i, :].detach().cpu(),
                            rewards[i, :].detach().cpu(),
                            actions_log_probs[i, :].detach().cpu(),
                            sequences_actor[i, :].detach().cpu(),
                            sequences_mask_actor[i, :].detach().cpu(),
                            sequences_critic[i, :].detach().cpu(),
                            sequences_mask_critic[i, :].detach().cpu(),
                            int(action_len_actor),
                            int(action_len_critic),
                        )
                    )

                # decode completions to be logged in the conversation log
                completions = [
                    self.actorcritic.actor.tokenizer.decode(action)
                    for action in actions
                ]
                # remove pad tokens from completions
                completions = [
                    c.replace(self.actorcritic.actor.tokenizer.pad_token, "")
                    for c in completions
                ]
                # remove eos tokens from completions
                completions = [
                    c.replace(self.actorcritic.actor.tokenizer.eos_token, "")
                    for c in completions
                ]
                # strange i need to force this?
                completions = [c.replace("<pad>", "") for c in completions]

                # log the memories in the conversation log
                for i in range(states_actor.shape[0]):
                    self.conversation_log.append(
                        inputs[i],
                        completions[i],
                        reward[i].detach().cpu().item(),
                        cnt_learn_iter,
                    )

                # learn from memories
                if (cnt_timesteps % update_timesteps == 0) and (
                    cnt_timesteps != 0
                ):

                    my_logger.info("Len memories", len(memories))
                    # self.conversation_log.show(cnt_learn_iter)
                    self.learn(memories)
                    mean_reward = sum([m.rewards[-1] for m in memories]) / len(
                        memories
                    )
                    my_logger.info(f"Mean Reward: {mean_reward}")
                    memories.clear()
                    cnt_timesteps = 0
                    cnt_learn_iter += 1
                    # TODO fix log saving in deepspeed multi GPU training
                    # self.conversation_log.save()

            # save checkpoints
            if (episode % checkpoint_steps == 0) and (episode != 0):
                self.save_checkpoint(
                    current_episode=episode, max_episode=num_episodes
                )
                # TODO fix log saving in deepspeed multi GPU training
                # self.conversation_log.save()

        # save the models
        if self.accelerate_enable:
            self.actorcritic.module.save()
        else:
            self.actorcritic.save()
        my_logger.success("End RL Training")<|MERGE_RESOLUTION|>--- conflicted
+++ resolved
@@ -4,13 +4,10 @@
 from collections import deque, namedtuple
 
 import torch
-<<<<<<< HEAD
-=======
 import torch.distributed as dist
-from accelerate import Accelerator
->>>>>>> 87c6d132
 from beartype import beartype
 from beartype.typing import Deque, List, Tuple, Union
+from torch.optim.lr_scheduler import CosineAnnealingWarmRestarts
 from torch.utils.data import DataLoader, Dataset
 
 from chatllama.rlhf.actor import ActorModel
@@ -165,33 +162,8 @@
         # check if critic must be initialized from reward model
         ModelLoader.init_critic_from_reward(config.critic)
 
-<<<<<<< HEAD
         # now load the critic
         self.critic = CriticModel(config.critic)
-=======
-        # save the model
-        print(f"Saving model to {path} ...")
-        torch.save(
-            {"state_dict": self.actor.model.state_dict()},
-            path,
-        )
-
-        # get the path to save the critic model
-        model_folder, model_name, path = ModelLoader.get_model_path(
-            config=self.config.critic,
-            is_checkpoint=False,
-        )
-
-        # save the model
-        print(f"Saving model to {path} ...")
-        torch.save(
-            {
-                "model": self.critic.model.state_dict(),
-                "head": self.critic.head.state_dict(),
-            },
-            path,
-        )
->>>>>>> 87c6d132
 
     @beartype
     def forward(
@@ -508,213 +480,6 @@
             config.actor, config.reward
         )
 
-<<<<<<< HEAD
-=======
-        # eps
-        self.eps = 1e-8
-
-        # deepspeed initialization
-        self.actor_model_engine = None
-        self.critic_model_engine = None
-
-        if self.config.actor.deepspeed_enable or self.config.critic.deepspeed_enable:
-            deepspeed.init_distributed("nccl")
-            self.is_deepspeed_init = True
-            os.environ["TOKENIZERS_PARALLELISM"] = "False"
-
-        if self.config.actor.deepspeed_enable:
-            (
-                self.actor_model_engine,
-                self.actorcritic.actor,
-                self.actor_optimizer,
-            ) = self.initialize_deepspeed_model(
-                config=self.config.actor, model=self.actorcritic.actor
-            )
-
-        if self.config.critic.deepspeed_enable:
-            (
-                self.critic_model_engine,
-                self.actorcritic.critic,
-                self.critic_optimizer,
-            ) = self.initialize_deepspeed_model(
-                config=self.config.critic, model=self.actorcritic.critic
-            )
-
-        if self.config.reward.deepspeed_enable:
-            (
-                _,
-                self.reward,
-                _,
-            ) = self.initialize_deepspeed_model(
-                config=self.config.reward, model=self.reward
-            )
-
-    @staticmethod
-    def initialize_deepspeed_model(
-            config: Union[ConfigActor, ConfigCritic, ConfigReward],
-            model: torch.nn.Module,
-    ):
-
-        if config.deepspeed_config_path is None:
-            raise ValueError("DeepSpeed config path is None, but deepspeed is enabled")
-        if os.path.exists(config.deepspeed_config_path) is False:
-            raise ValueError(
-                f"DeepSpeed config path"
-                f"{config.deepspeed_config_path}"
-                f"does not exist"
-            )
-        (model_engine, ds_optimizer, _, _,) = deepspeed.initialize(
-            args=None,
-            model=model,
-            model_parameters=model.parameters(),
-            config=config.deepspeed_config_path,
-        )
-        # model_engine.module has to be returned to make custom methods
-        # of Module accessible
-        return model_engine, model_engine.module, ds_optimizer
-
-    @beartype
-    def save_checkpoint(
-        self,
-        current_episode: int,
-        max_episode: int,
-    ) -> None:
-
-        print(f"Saving checkpoint for episode {current_episode+1}..")
-
-        # get the path to save the checkpoint for the critic
-        model_folder, model_name, path = ModelLoader.get_model_path(
-            config=self.config.critic,
-            is_checkpoint=True,
-            current_epoch=current_episode,
-            max_epochs=max_episode,
-            max_steps=0,
-        )
-
-        # if the checkpoint already exists remove it
-        if os.path.exists(path):
-            os.remove(path)
-
-        # save the checkpoint
-        torch.save(
-            {
-                "episode": current_episode,
-                "critic_state_dict": self.actorcritic.critic.state_dict(),
-                "critic_optim_state_dict": self.critic_optimizer.state_dict(),
-            },
-            path,
-        )
-
-        # get the path to save the checkpoint for the actor
-        model_folder, model_name, path = ModelLoader.get_model_path(
-            config=self.config,
-            is_checkpoint=True,
-            current_epoch=current_episode,
-            max_epochs=max_episode,
-            max_steps=0,
-        )
-
-        # if the checkpoint already exists remove it
-        if os.path.exists(path):
-            os.remove(path)
-
-        # save the checkpoint
-        torch.save(
-            {
-                "episode": current_episode,
-                "actor_state_dict": self.actorcritic.actor.state_dict(),
-                "actor_optim_state_dict": self.actor_optimizer.state_dict(),
-                "training_stats": self.training_stats,
-            },
-            path,
-        )
-
-    @beartype
-    def load_checkpoint(
-        self,
-    ) -> int:
-
-        critic_episode = -1
-        actor_episode = -1
-
-        # check if there are some checkpoint for the critic
-        print("Looking for checkpoints...")
-        path = ModelLoader.check_model_path(
-            config=self.config.critic,
-            is_checkpoint=True,
-            current_epoch=None,
-        )
-
-        # if there are checkpoint
-        if path is not None:
-
-            # load the critic checkpoint
-            print("Loading ...")
-            try:
-                checkpoint = torch.load(path)
-            except Exception:
-                print(
-                    "Checkpoint of critic corrupted!"
-                    "Try to remove the last checkpoint."
-                    "Now Starting from episode 0"
-                )
-                return 0
-
-            # load checkpoint into model
-            critic_episode = checkpoint["episode"]
-            self.actorcritic.critic.load_state_dict(
-                checkpoint["critic_state_dict"]
-            )
-            self.critic_optimizer.load_state_dict(
-                checkpoint["critic_optim_state_dict"]
-            )
-
-        # check if there are checkpoints for the actor
-        print("Looking for checkpoints...")
-        path = ModelLoader.check_model_path(
-            config=self.config,
-            is_checkpoint=True,
-            current_epoch=None,
-        )
-
-        # if there are some checkpoints
-        if path is not None:
-
-            # load the actor checkpoint
-            print("Loading ...")
-            try:
-                checkpoint = torch.load(path)
-            except Exception:
-                print(
-                    "Checkpoint of actor corrupted!"
-                    "Try to remove the last checkpoint."
-                    "Now Starting from episode 0"
-                )
-                return 0
-
-            # load checkpoint into the model
-            actor_episode = checkpoint["episode"]
-            self.actorcritic.actor.load_state_dict(
-                checkpoint["actor_state_dict"]
-            )
-            self.actor_optimizer.load_state_dict(
-                checkpoint["actor_optim_state_dict"]
-            )
-            self.training_stats = checkpoint["training_stats"]
-
-        # check if there are some discrepancies between the checkpoints
-        if critic_episode == actor_episode:
-            # all ok start from next episode
-            return critic_episode + 1
-        else:
-            print(
-                f"There are some discrepancies between the checkpoints"
-                f"of actor and critic \nactor episode: {actor_episode}"
-                f"\n critic episode: {critic_episode}\n"
-            )
-            return min(critic_episode, actor_episode) + 1
-
->>>>>>> 87c6d132
     @beartype
     def learn(self, memories: Deque[Memory]) -> None:
         """Train the agent-critic model using RL:
@@ -737,26 +502,6 @@
         )
 
         # create dataset from memories
-<<<<<<< HEAD
-        self.train_dataset = ExperienceDataset(memories, device)
-        self.train_dataloader = DataLoader(
-            self.train_dataset, batch_size=batch_size
-        )
-
-        # initialize scheduler
-        self.scheduler = torch.optim.lr_scheduler.CosineAnnealingWarmRestarts(
-            self.optimizer.actor,
-            T_0=len(self.train_dataset) // batch_size,
-            T_mult=1,
-            eta_min=self.config.trainer.actor_lr * 0.1,
-        )
-
-        # setup deepspeed
-        self.setup_deepspeed()
-
-        # setup accelerate
-        self.setup_accelerate()
-=======
         dataset = ExperienceDataset(memories, device)
         if self.is_deepspeed_init:
             engine = self.actor_model_engine or self.critic_model_engine
@@ -779,58 +524,20 @@
         # see https://deepspeed.readthedocs.io/en/latest/schedulers.html
         if not self.is_deepspeed_init:
             self.critic_scheduler = CosineAnnealingWarmRestarts(
-                self.critic_optimizer, T_0=len(dataset), eta_min=critic_lr * 0.1
+                self.critic_optimizer,
+                T_0=len(dataset),
+                eta_min=critic_lr * 0.1,
             )
 
-        # initialize actor accelerate
-        if self.config.actor.accelerate_enable is True:
-            actor_accelerator = Accelerator()
-            (
-                actor_model,
-                self.actor_optimizer,
-                self.train_dataloader,
-                self.actor_scheduler,
-            ) = actor_accelerator.prepare(
-                self.actorcritic.actor,
-                self.actor_optimizer,
-                self.train_dataloader,
-                self.actor_scheduler,
-            )
-            self.actorcritic.actor = actor_model
-
-        # initialize critic accelerate
-        if self.config.critic.accelerate_enable is True:
-            critic_accelerator = Accelerator()
-            (
-                critic_model,
-                self.critic_optimizer,
-                self.critic_scheduler,
-            ) = critic_accelerator.prepare(
-                self.actorcritic.critic,
-                self.critic_optimizer,
-                self.critic_scheduler,
-            )
-            self.actorcritic.critic = critic_model
->>>>>>> 87c6d132
+        # setup deepspeed
+        self.setup_deepspeed()
+
+        # setup accelerate
+        self.setup_accelerate()
 
         # train agent-critic
         self.actorcritic.train()
         for epoch in range(epochs):
-<<<<<<< HEAD
-            for k, (
-                states_actor,
-                old_actions,
-                old_values,
-                rewards,
-                old_actions_log_probs,
-                sequences_actor,
-                sequences_mask_actor,
-                sequences_critic,
-                sequences_mask_critic,
-                action_len_actor,
-                action_len_critic,
-            ) in enumerate(self.train_dataloader):
-=======
             for k, batch in enumerate(dataloader):
 
                 (
@@ -847,29 +554,6 @@
                     action_len_critic,
                 ) = [tensor.to(device) for tensor in batch]
 
-                if self.debug:
-                    print(
-                        f"#########################################"
-                        f" batch from memories {k} \n "
-                        f"#########################################"
-                        f"states_actor {states_actor.shape} \n"
-                        f"old_actions {old_actions.shape} \n"
-                        f"old_values {old_values.shape} \n"
-                        f"rewards {rewards.shape} \n"
-                        f"old_actions_log_probs "
-                        f"{old_actions_log_probs.shape}\n"
-                        f"sequences_actor {sequences_actor.shape} \n"
-                        f"sequences_mask_actor "
-                        f"{sequences_mask_actor.shape} \n"
-                        f"sequences_critic {sequences_critic.shape} \n"
-                        f"sequences_mask_critic "
-                        f"{sequences_mask_critic.shape} \n"
-                        f"action_len_actor {action_len_actor} \n"
-                        f"action_len_critic {action_len_critic} \n"
-                        f"#########################################"
-                    )
->>>>>>> 87c6d132
-
                 # get actor critic new probabilities and values
                 actions_logits, values = self.actorcritic.forward(
                     sequences_actor,
@@ -932,31 +616,11 @@
                 policy_loss = policy_loss + kl_div_loss
 
                 # check if loss item is NaN
-<<<<<<< HEAD
                 if torch.isnan(policy_loss):
                     raise my_logger.error(
                         ValueError,
                         "Policy Loss is nan",
                     )
-=======
-                if torch.isnan(loss):
-                    raise ValueError("Loss is nan")
-
-                # update actor with loss
-                if self.config.actor.deepspeed_enable:
-                    self.actor_model_engine.backward(loss)
-                    self.actor_model_engine.step()
-                elif self.config.actor.accelerate_enable:
-                    self.actor_optimizer.zero_grad()
-                    actor_accelerator.backward(loss)
-                    self.actor_optimizer.step()
-                    self.actor_scheduler.step()
-                else:
-                    self.actor_optimizer.zero_grad()
-                    loss.backward()
-                    self.actor_optimizer.step()
-                    self.actor_scheduler.step()
->>>>>>> 87c6d132
 
                 # compute value loss
                 # the loss is the distance between the rewards and the values
@@ -972,7 +636,6 @@
                 value_loss = torch.max(value_loss1, value_loss2).mean()
 
                 if torch.isnan(value_loss):
-<<<<<<< HEAD
                     raise my_logger.error(ValueError, "Value loss is nan")
 
                 # Sum the two losses
@@ -990,19 +653,6 @@
                     self.accelerator.backward(loss)
                     self.optimizer.step()
                     self.scheduler.step()
-=======
-                    raise ValueError("Value loss is nan")
-
-                # upate critic
-                if self.config.critic.deepspeed_enable:
-                    self.critic_model_engine.backward(value_loss)
-                    self.critic_model_engine.step()
-                elif self.config.critic.accelerate_enable:
-                    self.critic_optimizer.zero_grad()
-                    critic_accelerator.backward(loss)
-                    self.critic_optimizer.step()
-                    self.critic_scheduler.step()
->>>>>>> 87c6d132
                 else:
                     # PyTorch backward pass
                     self.optimizer.zero_grad()
