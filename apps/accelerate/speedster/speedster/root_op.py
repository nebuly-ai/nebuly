--- conflicted
+++ resolved
@@ -204,7 +204,6 @@
                     "depending on the framework used.\n"
                 )
 
-<<<<<<< HEAD
         needs_conversion_to_diffusers = False
         is_diffusion = False
         if is_diffusion_model_pipe(self.model):
@@ -225,17 +224,6 @@
                         if d is not None
                     ),
                     None,
-=======
-                self.model = preprocess_diffusers(self.model)
-                needs_conversion_to_diffusers = True
-                is_diffusion = True
-            elif isinstance(
-                model, (UNet2DConditionModel, DiffusionUNetWrapper)
-            ) or (
-                hasattr(model, "model")
-                and isinstance(
-                    model.model, UNet2DConditionModel
->>>>>>> f8796c25
                 )
                 for prompt in self.data
             ]
@@ -248,7 +236,7 @@
         ) or (
             hasattr(model, "model")
             and isinstance(
-                model.model, diffusers.models.UNet2DConditionModel
+                model.model, UNet2DConditionModel
             )
         ):
             is_diffusion = True
