# 🐉 OpenAlphaTensor App (WIP)
OpenAlphaTensor provides an open-source implementation of Deepmind's AlphaTensor algorithm.

With OpenAlphaTensor, you can increase the computational performances of an AI model with custom-generated matrix multiplication algorithms. You can train your own AlphaTensor algorithm for a specific matrix size or fine-tune a pre-trained AlphaTensor model to produce optimized kernels for a specific hardware.


<<<<<<< HEAD
OpenAlphaTensor is based on Deepmind's paper [Discovering faster matrix multiplication algorithms with reinforcement learning](https://www.nature.com/articles/s41586-022-05172-4).

If you appreciate the project, show it by leaving a star ⭐
=======
OpenAlphaTensor is based on Deepmind's paper [Discovering Faster Matrix Multiplication Algorithms with Reinforcement Learning](https://www.nature.com/articles/s41586-022-05172-4).

If you appreciate the project, show it by [leaving a star ⭐](https://github.com/nebuly-ai/nebullvm/stargazers)
>>>>>>> dda8c843


## 🚀 Get started
For training your AlphaTensor model, you can exectute the following command:
```bash
python main.py 
```

Model parameters can be given either as command line arguments or as a JSON file. The `config.json` file contains the default parameters for training a model for matrix size 4x4x4.

## 🧪 Missing features
- [ ] Add support for fine-tuning on target hardware.
- [ ] Release Pre-trained models.
- [ ] Support training on Multiple GPUs (it allows training on a larger batch size).
- [ ] Reduce memory footprint of the Acting Agent.
- [ ] Improve acting speed.<|MERGE_RESOLUTION|>--- conflicted
+++ resolved
@@ -3,16 +3,9 @@
 
 With OpenAlphaTensor, you can increase the computational performances of an AI model with custom-generated matrix multiplication algorithms. You can train your own AlphaTensor algorithm for a specific matrix size or fine-tune a pre-trained AlphaTensor model to produce optimized kernels for a specific hardware.
 
-
-<<<<<<< HEAD
-OpenAlphaTensor is based on Deepmind's paper [Discovering faster matrix multiplication algorithms with reinforcement learning](https://www.nature.com/articles/s41586-022-05172-4).
-
-If you appreciate the project, show it by leaving a star ⭐
-=======
 OpenAlphaTensor is based on Deepmind's paper [Discovering Faster Matrix Multiplication Algorithms with Reinforcement Learning](https://www.nature.com/articles/s41586-022-05172-4).
 
 If you appreciate the project, show it by [leaving a star ⭐](https://github.com/nebuly-ai/nebullvm/stargazers)
->>>>>>> dda8c843
 
 
 ## 🚀 Get started
