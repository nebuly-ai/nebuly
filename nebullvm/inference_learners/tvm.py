--- conflicted
+++ resolved
@@ -8,10 +8,7 @@
 import tensorflow as tf
 import torch
 
-<<<<<<< HEAD
-=======
 from nebullvm.base import ModelParams, DeepLearningFramework
->>>>>>> 09065ccf
 from nebullvm.config import (
     TVM_FILENAMES,
     NO_COMPILER_INSTALLATION,
