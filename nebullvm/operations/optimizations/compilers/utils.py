--- conflicted
+++ resolved
@@ -1,11 +1,7 @@
-<<<<<<< HEAD
+from nebullvm.tools.base import ModelCompiler, Device, DeviceType
 from pathlib import Path
 
 import nebullvm
-from nebullvm.tools.base import Device, ModelCompiler
-=======
-from nebullvm.tools.base import ModelCompiler, Device, DeviceType
->>>>>>> 91713147
 
 
 def onnxruntime_is_available() -> bool:
