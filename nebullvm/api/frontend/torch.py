--- conflicted
+++ resolved
@@ -254,20 +254,7 @@
         ),
         dynamic_info=dynamic_axis,
     )
-<<<<<<< HEAD
-
-    if sparsity_parameters is not None:
-        sparsity_params = SparsityParams(
-            train_dataloader=sparsity_parameters["train_loader"],
-            val_dataloader=sparsity_parameters["train_loader"],
-            finetuning_batch_size=sparsity_parameters["finetuning_batch_size"]
-        )
-    else:
-        sparsity_params = None
-
-=======
     FEEDBACK_COLLECTOR.start_collection(model, framework=dl_library)
->>>>>>> cb9cceb3
     ignore_compilers = (
         []
         if ignore_compilers is None
@@ -275,31 +262,12 @@
     )
     input_tfms = MultiStageTransformation([])
     with TemporaryDirectory() as tmp_dir:
-<<<<<<< HEAD
-        if use_torch_api:
-            if perf_loss_ths is not None:
-                q_types = [
-                    None,
-                    QuantizationType.DYNAMIC,
-                    QuantizationType.HALF,
-                ]
-                if dataloader is not None:
-                    q_types.append(QuantizationType.STATIC)
-            else:
-                q_types = [None]
-            torch_res = [
-                _torch_api_optimization(
-                    model, model_params, sparsity_params, perf_loss_ths, q_type, input_data
-                )
-                for q_type in q_types
-=======
         logger.info("Running Optimization using torch interface (1/3)")
         if perf_loss_ths is not None:
             q_types = [
                 None,
                 QuantizationType.DYNAMIC,
                 QuantizationType.HALF,
->>>>>>> cb9cceb3
             ]
             if dataloader is not None:
                 q_types.append(QuantizationType.STATIC)
@@ -380,50 +348,6 @@
     sparsity_params: SparsityParams,
     quantization_ths: float,
     quantization_type: QuantizationType,
-<<<<<<< HEAD
-    input_data: DataManager = None
-) -> Tuple[Optional[PytorchBaseInferenceLearner], float, List]:
-    
-    best_torch_opt_model = None
-    best_latency = np.inf
-    used_compilers = []
-
-    if quantization_type is None and sparsity_params is not None:
-        try:
-            best_torch_opt_model = DeepSparseOptimizer().optimize_from_torch(
-                torch_model=model,
-                model_params=model_params,
-                sparsity_params=sparsity_params,
-                perf_loss_ths=quantization_ths,
-                input_data = input_data
-            )
-            best_latency = compute_optimized_running_time(best_torch_opt_model)
-            used_compilers = [ModelCompiler.DEEPSPARSE]
-        except Exception as ex:
-            warnings.warn(
-                f"Compilation failed with torch interface of DeepSparse. "
-                f"Got error {ex}."
-            )
-            
-    try:
-        best_torch_opt_model = ApacheTVMOptimizer().optimize_from_torch(
-            torch_model=model,
-            model_params=model_params,
-            perf_loss_ths=quantization_ths
-            if quantization_type is not None
-            else None,
-            quantization_type=quantization_type,
-        )
-        best_latency = compute_optimized_running_time(best_torch_opt_model)
-        used_compilers = [ModelCompiler.APACHE_TVM]
-    except Exception as ex:
-        warnings.warn(
-            f"Compilation failed with torch interface of TVM. "
-            f"Got error {ex}. The compilation will be re-scheduled "
-            f"with the ONNX interface."
-        )
-        
-=======
     input_tfms: MultiStageTransformation,
     use_extra_compilers: bool,
     input_data: DataManager,
@@ -480,7 +404,6 @@
             FEEDBACK_COLLECTOR.store_compiler_result(
                 compiler, quantization_type, quantization_ths, None
             )
->>>>>>> cb9cceb3
     return best_torch_opt_model, best_latency, used_compilers
 
 
