from dataclasses import dataclass
from enum import Enum
from typing import Tuple, List, Dict, Union
from torch.utils.data import DataLoader


class DataType(str, Enum):
    FLOAT = "float"
    INT = "int"


@dataclass
class DynamicAxisInfo:
    inputs: List[Dict[int, str]]
    outputs: List[Dict[int, str]]

    def dict(self):
        return {
            k: v for k, v in self.__dict__.items() if not k.startswith("_")
        }

    def retrieve_output_dim(
        self,
        input_shapes: List[Tuple[int, ...]],
        output_idx: int,
        dimension_idx: int,
        default_output_value: int,
    ) -> int:
        output_tag = self.outputs[output_idx][dimension_idx]
        for input_dict, input_shape in zip(self.inputs, input_shapes):
            for key, value in input_dict.items():
                if value == output_tag:
                    return input_shape[key]
        return default_output_value


class InputInfo:
    """Class for storing all the information needed for creating an input
    tensor for AI models.

    Attributes:
        size (tuple): Tuple with the input size (batch size excluded)
        dtype (str): Data type of the tensor.
        min_value (int or float, optional): Min value the tensor elements can
            have.
        max_value (int or float, optional): Max value the tensor elements can
            have.
    """

    def __init__(self, size: Tuple[int, ...], dtype: str, **extra_info):
        self.dtype = DataType(dtype)
        self.size = size
        self.__dict__.update(extra_info)

    def __getattr__(self, item):
        return self.__dict__.get(item)

    def dict(self):
        return {
            k: v for k, v in self.__dict__.items() if not k.startswith("_")
        }


@dataclass
class SparsityParams:
    train_dataloader: DataLoader
    val_dataloader: DataLoader
    finetuning_batch_size: int


@dataclass
class ModelParams:
    batch_size: int
    input_infos: List[InputInfo]
    output_sizes: List[Tuple[int, ...]]
    dynamic_info: Union[DynamicAxisInfo, Dict] = None

    def __post_init__(self):
        if isinstance(self.dynamic_info, dict):
            self.dynamic_info = DynamicAxisInfo(**self.dynamic_info)
        self.input_infos = [
            InputInfo(**x) if isinstance(x, dict) else x
            for x in self.input_infos
        ]

    def dict(self):
        def recursively_dictionarize(element):
            if isinstance(element, list):
                element = [recursively_dictionarize(el) for el in element]
            elif hasattr(element, "dict"):
                element = element.dict()
            return element

        return {
            k: recursively_dictionarize(v)
            for k, v in self.__dict__.items()
            if not k.startswith("_")
        }

    @property
    def input_sizes(self):
        for input_info in self.input_infos:
            yield input_info.size


class DeepLearningFramework(Enum):
    PYTORCH = "torch"
    TENSORFLOW = "tensorflow"
    NUMPY = "numpy"


class ModelCompiler(Enum):
    TENSOR_RT = "tensor RT"
    OPENVINO = "openvino"
    APACHE_TVM = "tvm"
    ONNX_RUNTIME = "onnxruntime"
<<<<<<< HEAD
    DEEPSPARSE = "deepsparse"
=======
    TORCHSCRIPT = "torchscript"
    TFLITE = "tflite"
>>>>>>> cb9cceb3


class QuantizationType(Enum):
    DYNAMIC = "DYNAMIC"
    STATIC = "STATIC"
    QAT = "QAT"
    HALF = "HALF"<|MERGE_RESOLUTION|>--- conflicted
+++ resolved
@@ -1,7 +1,6 @@
 from dataclasses import dataclass
 from enum import Enum
 from typing import Tuple, List, Dict, Union
-from torch.utils.data import DataLoader
 
 
 class DataType(str, Enum):
@@ -62,13 +61,6 @@
 
 
 @dataclass
-class SparsityParams:
-    train_dataloader: DataLoader
-    val_dataloader: DataLoader
-    finetuning_batch_size: int
-
-
-@dataclass
 class ModelParams:
     batch_size: int
     input_infos: List[InputInfo]
@@ -114,12 +106,9 @@
     OPENVINO = "openvino"
     APACHE_TVM = "tvm"
     ONNX_RUNTIME = "onnxruntime"
-<<<<<<< HEAD
     DEEPSPARSE = "deepsparse"
-=======
     TORCHSCRIPT = "torchscript"
     TFLITE = "tflite"
->>>>>>> cb9cceb3
 
 
 class QuantizationType(Enum):
