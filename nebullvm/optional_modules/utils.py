import cpuinfo
from loguru import logger

from nebullvm.operations.optimizations.compilers.utils import (
    bladedisc_is_available,
    deepsparse_is_available,
    faster_transformer_is_available,
    intel_neural_compressor_is_available,
    onnxruntime_is_available,
    openvino_is_available,
    tensorrt_is_available,
    torch_tensorrt_is_available,
    tvm_is_available,
)
<<<<<<< HEAD
from nebullvm.tools.base import Device
from nebullvm.tools.utils import check_module_version, gpu_is_available
=======
from nebullvm.tools.base import Device, DeviceType
from nebullvm.tools.utils import gpu_is_available, check_module_version
>>>>>>> 91713147


def torch_is_available() -> bool:
    try:
        import torch  # noqa F401

        if not torch.cuda.is_available() and gpu_is_available():
            logger.warning(
                "Installed PyTorch does not have cuda support. "
                "Please ensure that torch.cuda.is_available() "
                "returns True by installing the proper version "
                "of PyTorch. "
            )

        if not check_module_version(torch, min_version="1.10.0"):
            logger.warning(
                "torch module version must be >= 1.10.0. "
                "Please update it if you want to use it."
            )
            return False
    except ImportError:
        return False
    else:
        return True


def tensorflow_is_available() -> bool:
    try:
        import tensorflow  # noqa F401

        if not check_module_version(tensorflow, min_version="2.7.0"):
            logger.warning(
                "tensorflow module version must be >= 2.7.0. "
                "Please update it if you want to use it."
            )
            return False
    except ImportError:
        return False
    else:
        return True


def onnx_is_available() -> bool:
    try:
        import onnx  # noqa F401

        if not check_module_version(onnx, min_version="1.10.0"):
            logger.warning(
                "onnx module version must be >= 1.10.0. "
                "Please update it if you want to use it."
            )
            return False
        return True
    except ImportError:
        return False


def _onnxmltools_is_available():
    try:
        import onnxmltools  # noqa F401

        if not check_module_version(onnxmltools, min_version="1.11.0"):
            logger.warning(
                "onnxmltools module version must be >= 1.11.0. "
                "Please update it if you want to use the ONNX API "
                "or the ONNX pipeline for PyTorch and Tensorflow."
            )
            return False
        else:
            return True
    except ImportError:
        return False


def _onnxsim_is_available():
    try:
        import onnxsim  # noqa F401

        return True
    except ImportError:
        return False


def _polygraphy_is_available():
    try:
        import polygraphy.cuda  # noqa F401

        return True
    except ImportError:
        return False


def tf2onnx_is_available():
    try:
        import tf2onnx  # noqa F401

        return True
    except ImportError:
        return False


def check_dependencies(device: Device):
    missing_frameworks = []
    missing_suggested_compilers = []
    missing_optional_compilers = []
    missing_dependencies = []

    processor = cpuinfo.get_cpu_info()["brand_raw"].lower()

    if not onnx_is_available():
        missing_frameworks.append("onnx")

    if not tvm_is_available():
        missing_optional_compilers.append("tvm")
    if not onnxruntime_is_available():
        missing_suggested_compilers.append("onnxruntime")
    elif not _onnxmltools_is_available():
        missing_dependencies.append("onnxmltools")
<<<<<<< HEAD
    if not faster_transformer_is_available():
        missing_optional_compilers.append("faster_transformer")
    if device is Device.GPU:
=======
    if device.type is DeviceType.GPU:
>>>>>>> 91713147
        if not tensorrt_is_available():
            missing_suggested_compilers.append("tensorrt")
        else:
            if not _onnxsim_is_available():
                missing_dependencies.append("onnxsim")
            elif not _polygraphy_is_available():
                missing_dependencies.append("polygraphy")
    if device.type is DeviceType.CPU:
        if not openvino_is_available() and "intel" in processor:
            missing_suggested_compilers.append("openvino")

    if torch_is_available():
        if not tvm_is_available():
            if "tvm" not in missing_optional_compilers:
                missing_optional_compilers.append("tvm")
        if not bladedisc_is_available():
            missing_optional_compilers.append("torch_blade")

        if device.type is DeviceType.CPU:
            if not deepsparse_is_available() and "intel" in processor:
                missing_suggested_compilers.append("deepsparse")
            if (
                not intel_neural_compressor_is_available()
                and "intel" in processor
            ):
                missing_suggested_compilers.append("neural_compressor")
        elif device.type is DeviceType.GPU:
            if not torch_tensorrt_is_available:
                missing_suggested_compilers.append("torch_tensorrt")
    else:
        missing_frameworks.append("torch")

    if tensorflow_is_available():
        if not tf2onnx_is_available():
            missing_dependencies.append("tf2onnx")
    else:
        missing_frameworks.append("tensorflow")

    missing_frameworks = ", ".join(missing_frameworks)
    if len(missing_frameworks) > 0:
        logger.warning(
            f"Missing Frameworks: {missing_frameworks}.\n "
            f"Please install them "
            "to include them in the optimization pipeline."
        )

    missing_suggested_compilers = ", ".join(missing_suggested_compilers)
    if len(missing_suggested_compilers) > 0:
        logger.warning(
            f"Missing Compilers: {missing_suggested_compilers}.\n "
            f"Please install them "
            "to include them in the optimization pipeline."
        )

    missing_dependencies = ", ".join(missing_dependencies)
    if len(missing_dependencies) > 0:
        logger.warning(
            f"Missing Dependencies: {missing_dependencies}.\n "
            f"Without them, some compilers "
            f"may not work properly."
        )<|MERGE_RESOLUTION|>--- conflicted
+++ resolved
@@ -12,13 +12,8 @@
     torch_tensorrt_is_available,
     tvm_is_available,
 )
-<<<<<<< HEAD
-from nebullvm.tools.base import Device
-from nebullvm.tools.utils import check_module_version, gpu_is_available
-=======
 from nebullvm.tools.base import Device, DeviceType
 from nebullvm.tools.utils import gpu_is_available, check_module_version
->>>>>>> 91713147
 
 
 def torch_is_available() -> bool:
@@ -137,13 +132,9 @@
         missing_suggested_compilers.append("onnxruntime")
     elif not _onnxmltools_is_available():
         missing_dependencies.append("onnxmltools")
-<<<<<<< HEAD
     if not faster_transformer_is_available():
         missing_optional_compilers.append("faster_transformer")
-    if device is Device.GPU:
-=======
     if device.type is DeviceType.GPU:
->>>>>>> 91713147
         if not tensorrt_is_available():
             missing_suggested_compilers.append("tensorrt")
         else:
