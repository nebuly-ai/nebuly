--- conflicted
+++ resolved
@@ -43,14 +43,8 @@
     GraphModule = DummyClass
     DataLoader = DummyClass
     symbolic_trace = None
-<<<<<<< HEAD
-    QuantStub = (
-        DeQuantStub
-    ) = default_dynamic_qconfig = prepare_fx = convert_fx = None
-    torch_distributed = None
-=======
     QuantStub = DeQuantStub = DummyClass
     default_dynamic_qconfig = prepare_fx = convert_fx = None
     Generator = DummyClass
     FloatTensor = DummyClass
->>>>>>> 08a9f5a5
+    torch_distributed = None