--- conflicted
+++ resolved
@@ -34,7 +34,6 @@
 
 
 ## How Nebullvm Works
-<<<<<<< HEAD
 
 > This open-source library takes your AI model as input and outputs an 
 > optimized version that runs 2-30 times faster on your hardware. Nebullvm 
@@ -76,49 +75,6 @@
 
 A complete overview of the experiment and findings can be found on <a href="https://github.com/nebuly-ai/nebullvm/tree/main/resources/README.md">this page</a>.
 
-=======
-
-> This open-source library takes your AI model as input and outputs an 
-> optimized version that runs 2-30 times faster on your hardware. Nebullvm 
-> tests multiple optimization techniques (deep learning compilers, 
-> quantization, sparsity, distillation, and more) to identify the optimal way
->  to execute your AI model on your specific hardware. The library can speed 
->  up your model 2 to 10 times without loss of performance, or up to 30 times 
->  if you specify that you are willing to trade off a self-defined amount of 
->  accuracy/precision for a super-low latency and a lighter model.
-
-
-The goal of `nebullvm` is to let any developer benefit from the most advanced inference optimization techniques without having to spend countless hours understanding, installing, testing and debugging these powerful technologies.
-
-
-The library aims to be:
-
-☘️ **Easy-to-use**. It takes a few lines of code to install the library and optimize your models.
-
-🔥 **Framework agnostic**. `nebullvm` supports the most widely used frameworks (PyTorch, TensorFlow, ONNX and Hugging Face, etc.) and provides as output an optimized version of your model with the same interface (PyTorch, TensorFlow, etc.).
-
-💻 **Deep learning model agnostic.** `nebullvm` supports all the most popular architectures such as transformers, LSTMs, CNNs and FCNs.
-
-🤖 **Hardware agnostic**. The library now works on most CPUs and GPUs and will soon support TPUs and other deep learning-specific ASICs.
-
-🔑 **Secure.** Everything runs locally on your machine.
-
-✨ **Leveraging the best optimization techniques**. There are many inference optimization techniques such as deep learning compilers, quantization, half precision or distillation, which are all meant to optimize the way your AI models run on your hardware. It would take a developer countless hours to install and test them on every model deployment. The library does that for you.
-
-Do you like the concept? Leave a ⭐ if you enjoy the project and [join the Discord community](https://discord.gg/RbeQMu886J) where we chat about `nebullvm` and AI optimization. And happy acceleration 🚀🚀
-
-
-<img  src="https://user-images.githubusercontent.com/59367323/167450183-8bd2f76e-3b1d-4de7-b00e-5a755097ed19.png">
-
-## Benchmarks
-
-We have tested `nebullvm` on popular AI models and hardware from leading vendors.
-
-The table below shows the inference speedup provided by `nebullvm`. The speedup is calculated as the response time of the unoptimized model divided by the response time of the accelerated model, as an average over 100 experiments. As an example, if the response time of an unoptimized model was on average 600 milliseconds and after `nebullvm` optimization only 240 milliseconds, the resulting speedup is 2.5x times, meaning 150% faster inference.
-
-A complete overview of the experiment and findings can be found on <a href="https://github.com/nebuly-ai/nebullvm/tree/main/resources/README.md">this page</a>.
-
->>>>>>> d95b957b
 |                         |  **M1 Pro**  | **Intel Xeon** | **AMD EPYC** | **Nvidia T4** |
 |-------------------------|:------------:|:---------------:|:-------------:|:-------------:|
 |      **EfficientNetB0** |     23.3x    |       3.5x      |      2.7x     |      1.3x     |
@@ -139,7 +95,6 @@
 Overall, the library provides great results, with more than 2x acceleration in most cases and around 20x in a few applications. We can also observe that acceleration varies greatly across different hardware-model couplings, so we suggest you test `nebullvm` on your model and hardware to assess its full potential. You can find the instructions below.
 
 Besides, across all scenarios, `nebullvm` is very helpful for its ease of use, allowing you to take advantage of inference optimization techniques without having to spend hours studying, testing and debugging these technologies.
-<<<<<<< HEAD
 
 
 ## Tutorials
@@ -152,20 +107,6 @@
 
 ## Installation
 
-=======
-
-
-## Tutorials
-
-We suggest testing the library on your AI models right away by following the installation instructions below. If you want to get a first feel of the library's capabilities or take a look at how `nebullvm` can be readily implemented in an AI workflow, we have built 3 tutorials and notebooks where the library can be tested on the most popular AI frameworks TensorFlow, PyTorch and Hugging Face.
-
-- <a href="https://github.com/nebuly-ai/nebullvm/tree/main/resources/notebooks/Accelerate-FastAI-Resnet34-with-nebullvm.ipynb">Notebook</a>: Accelerate FastAI's Resnet34 with nebullvm
-- <a href="https://github.com/nebuly-ai/nebullvm/tree/main/resources/notebooks/Accelerate-PyTorch-YOLO-with-nebullvm.ipynb">Notebook</a>: Accelerate PyTorch YOLO with nebullvm
-- <a href="https://github.com/nebuly-ai/nebullvm/tree/main/resources/notebooks/Accelerate-Hugging-Face-GPT2-and-BERT-with-nebullvm.ipynb">Notebook</a>: Accelerate Hugging Face's GPT2 and BERT with nebullvm
-
-## Installation
-
->>>>>>> d95b957b
 <details> 
 <summary> [Click to expand] Step 1: Installation of nebullvm library </summary>
 
@@ -265,7 +206,6 @@
 python -c "from tvm.runtime import Module"
 ```
 
-<<<<<<< HEAD
 ### Step 2-tris: Install ONNX-MLIR Compiler
 Since `ONNX-MLIR` compiler need to be installed from the source code, it build
 the specific commit of [llvm-project](https://github.com/llvm/llvm-project) from
@@ -310,16 +250,10 @@
 python -c "from nebullvm.inference_learners import onnx_mlir"
 ```
 
-=======
->>>>>>> d95b957b
 </details>
 
 <details> 
 <summary> [Click to expand] Possible installation issues </summary>
-<<<<<<< HEAD
-
-=======
->>>>>>> d95b957b
 
 **MacOS**: the installation may fail on MacOS for MacBooks with the Apple Silicon 
 chip, due to scipy compilation errors. The easy fix is to install `scipy` with 
@@ -339,7 +273,6 @@
 ### Option A: 2-10x acceleration, NO performance loss
 
 If you choose this option, `nebullvm` will test multiple deep learning compilers (TensorRT, OpenVINO, ONNX Runtime, etc.) and identify the optimal way to compile your model on your hardware, increasing inference speed by 2-10 times without affecting the performance of your model.
-<<<<<<< HEAD
 
 ### Option B: 2-30x acceleration, supervised performance loss
 
@@ -370,38 +303,6 @@
 
 <img  src="https://user-images.githubusercontent.com/83510798/167514430-896577a1-7d70-416a-b170-5d861ba58cad.png">
 
-=======
-
-### Option B: 2-30x acceleration, supervised performance loss
-
-`Nebullvm` is capable of speeding up inference by much more than 10 times in case you are willing to sacrifice a fraction of your model's performance. If you specify how much performance loss you are willing to sustain, `nebullvm` will push your model's response time to its limits by identifying the best possible blend of state-of-the-art inference optimization techniques, such as deep learning compilers, distillation, quantization, half precision, sparsity, etc.
-
-Performance monitoring is accomplished using the `perf_loss_ths` (performance loss threshold), and the `perf_metric` for performance estimation.
-
-#### Option B.1 
-  
-When a predefined metric (e.g. “accuracy”) or a custom metric is passed as the `perf_metric` argument, the value of `perf_loss_ths` will be used as the maximum acceptable loss for the given metric evaluated on your datasets.
-
-#### Options B.2 and B.3
-When no `perf_metric` is provided as input, `nebullvm` calculates the performance loss using the default `precision` function. If the `dataset` is provided, the precision will be calculated on 100 sampled data (option B.2). Otherwise, the data will be randomly generated from the metadata provided as input, i.e. `input_sizes` and `batch_size` (option B.3).
-
-<details> 
-<summary> [Click to expand] Options B.2 and B.3: Impact of perf_loss_ths on precision </summary>
-
-The table below shows the impact of `perf_loss_ths` on the default metric `"precision"`.
-
-| **perf_loss_ths** | **Expected behavior with the default “precision” metric**                                                                                                                                                                                  |
-|:-----------------:|--------------------------------------------------------------------------------------------------------------------------------------------------------------------------------------------------------------------------------------------|
-| **None or 0**     | No precision-reduction technique (distillation, quantization, half precision, sparsity, etc.) will be applied, as per Option A.                                                                                                            |
-| **1**             | Nebullvm will accept the outcome of precision-reduction techniques only if the relative change of the smallest output logit is smaller than 1. This is usually correlated with a marginal drop in precision.                               |
-| **2**             | Nebullvm will accept a "riskier" output from precision-reduction techniques to achieve increased inference speed. This can usually have an impact on the accuracy of ~0.1%.                                                                 |
-| **≥3**            | Aggressive precision reduction techniques are used to produce the lightest and fastest model possible. Accuracy drops depend on both model type and task type. A simple binary classification can still show accuracy drops around ~0.1%.  | 
-
-</details>
-
-<img  src="https://user-images.githubusercontent.com/83510798/167514430-896577a1-7d70-416a-b170-5d861ba58cad.png">
-
->>>>>>> d95b957b
 
 ## Optimization examples
 <details> 
@@ -465,7 +366,6 @@
 >>>
 >>> # ONLY FOR OPTION A
 >>> bs, input_sizes = 1, [(224, 224, 3)]
-<<<<<<< HEAD
 >>> optimized_model = optimize_tf_model(
 ... model, batch_size=bs, input_sizes=input_sizes, save_dir=save_dir
 ... )
@@ -491,33 +391,6 @@
 ... model, batch_size=bs, input_sizes=input_sizes, save_dir=save_dir, perf_loss_ths=perf_loss_ths, 
 ... )
 >>>
-=======
->>> optimized_model = optimize_tf_model(
-... model, batch_size=bs, input_sizes=input_sizes, save_dir=save_dir
-... )
->>>
->>> # ONLY FOR OPTION B.1
->>> input_data = [((tf.random_normal_inizializer()(shape=(1, 224, 224, 3)), ), 0)]
->>> perf_loss_ths = 0.1  # We can accept a drop in the loss function up to 10%
->>> optimized_model = optimize_tf_model(
-... model, dataset=input_data, save_dir=save_dir, perf_loss_ths=perf_loss_ths, perf_metric="accuracy", 
-... )
->>>
->>> # ONLY FOR OPTION B.2
->>> input_data = [((tf.random_normal_inizializer()(shape=(1, 224, 224, 3)), ), 0)]
->>> perf_loss_ths = 2  # Relative error on the smallest logits accepted
->>> optimized_model = optimize_tf_model(
-... model, dataset=input_data, save_dir=save_dir, perf_loss_ths=perf_loss_ths, 
-... )
->>>
->>> # ONLY FOR OPTION B.3
->>> perf_loss_ths = 2  # Relative error on the smallest logits accepted
->>> bs, input_sizes = 1, [(224, 224, 3)]
->>> optimized_model = optimize_tf_model(
-... model, batch_size=bs, input_sizes=input_sizes, save_dir=save_dir, perf_loss_ths=perf_loss_ths, 
-... )
->>>
->>>>>>> d95b957b
 >>> # FOR EACH OPTION
 >>> res = optimized_model(*optimized_model.get_inputs_example())
 ```
@@ -650,15 +523,9 @@
 ## Acknowledgments
 
 `Nebullvm` was built by [Nebuly](https://nebuly.ai/), with a major contribution by [Diego Fiori](https://www.linkedin.com/in/diego-fiori-b64b3016a/), as well as a lot of support from the community who submitted pull requests, provided very useful feedback, and opened issues. 
-<<<<<<< HEAD
 
 `Nebullvm` builds on the outstanding work being accomplished by the open-source community and major hardware vendors on deep learning compilers.
 
-=======
-
-`Nebullvm` builds on the outstanding work being accomplished by the open-source community and major hardware vendors on deep learning compilers.
-
->>>>>>> d95b957b
 - [OpenVINO](https://docs.openvino.ai/latest/index.html) (on [Intel](https://www.intel.com/) machines)
 - [TensorRT](https://developer.nvidia.com/tensorrt) (on [NVIDIA](https://www.nvidia.com/) GPUs)
 - [Apache TVM](https://tvm.apache.org/)
